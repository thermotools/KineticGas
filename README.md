<!--- 
<<<<<<< HEAD
Generated at: 2024-02-20T16:59:51.386462
=======
Generated at: 2024-07-27T01:07:15.694796
>>>>>>> 9bcf27e1
This is an auto-generated file, generated using the script at KineticGas/docs/join_docs.py
The file is created by joining the contents of the files
    KineticGas/docs/markdown/
        readme_parts/header.md
        readme_parts/toc_github.md
        metapages/cite_acknowl_licence.md
        vCurrent/source_build.md
        vCurrent/getting_started_py.md
        vCurrent/getting_started_cpp.md
        vCurrent/advanced.md
        vCurrent/structure.md
        vCurrent/fluid_identifiers.md
--->
# KineticGas

KineticGas is an implementation of Revised Enskog Theory (RET) for spherical potentials. The most notable of which is the implementation of RET-Mie, the Revised Enskog Theory for Mie fluids. 

The package is implemented mostly in C++ to handle the numerical computations involved in evaluating the collision integrals and the radial distribution function at contact for the target fluids, with the possibility of setting up multithreading at compile time.

KineticGas can be used to predict diffusion coefficients, thermal diffusion coefficients, viscosities and thermal conductivities in gas mixtures, and is reliable over a large range of temperatures and pressures. The package also contains an extensive database of fluid parameters collected from the open literature.

<<<<<<< HEAD
For the full documentation, check out the [KineticGas homepage.](https://thermotools.github.io/KineticGas)
=======
# [KineticGas homepage](https://thermotools.github.io/KineticGas)
The full documentation, with installation- and getting started-guides can be found on the [KineticGas homepage](https://thermotools.github.io/KineticGas).
This readme is only intended to provide a minimal introduction, and may be out-of-sync with the `pykingas` version currently
on `PyPI`.
>>>>>>> 9bcf27e1

![](https://thermotools.github.io/KineticGas/v2.0.0/graphics/all.gif?raw=true)


## Table of contents
   * [Installing KineticGas](#Installing-KineticGas)
   * [Getting started](#Getting-started:-In-Python)
     * [Python](#getting-started-in-python)
       * [Initializing a model](#Initializing-a-model)
       * [Making predictions](#Making-predictions)
     * [C++](#getting-started-in-c)
   * [Advanced usage](#advanced-usage)
     * [Modifying and adding fluids](#modifying-and-adding-fluids)
     * [Implementing new potentials](#implementing-new-potentials)
       * [The C++ side](#implementing-the-c-side)
       * [The Python side](#implementing-the-python-side)
   * [Program structure](#structure)
   * [File system](#file-system)
   * [Fluid indentifiers](#fluid-identifiers)

<<<<<<< HEAD
---
layout: default
version: 
title: Please Cite
permalink: /please_cite.html
---
=======
# Please Cite
>>>>>>> 9bcf27e1

KineticGas has been developed throughout several works. If you are referencing the package, please cite the works

* General usage
   * [Revised Enskog theory for Mie fluids: Prediction of diffusion coefficients, thermal diffusion coefficients, viscosities and thermal conductivities](https://doi.org/10.1063/5.0149865) (Vegard G. Jervell and Øivind Wilhelmsen, 2023)
   * [The Kinetic Gas theory of Mie fluids](https://ntnuopen.ntnu.no/ntnu-xmlui/handle/11250/3029213) (Vegard G. Jervell, 2022)
* Connection to Non-Equilibrium thermodynamics (Onsager coefficients)
   * [The influence of thermal diffusion on water migration through a porous insulation material](10.1016/j.ijheatmasstransfer.2024.125576) (V. G. Jervell, M. Aa. Gjennestad, T. T. Trinh, Ø. Wilhelmsen, 2024)

## Acknowledgments and sources
This implementation of the Revised Enskog solutions is build upon the work presented by M. López de Haro, E. D. G. Cohen, and J. Kincaid in the series of papers *The Enskog Theory for multicomponent mixtures I - IV*, J. Chem. Phys. (1983 - 1987) ([I](https://doi.org/10.1063/1.444985), [II](https://doi.org/10.1063/1.446388), [III](https://doi.org/10.1063/1.446463), [IV](https://doi.org/10.1063/1.452243)).

The implementation utilises the explicit summational expressions for the square bracket integrals published by Tompson, Tipton and Loyalka in *Chapman–Enskog solutions to arbitrary order in Sonine polynomials I - IV* (Physica A, E. J. Mech. - B) 2007-2009 ([I](https://doi.org/10.1016/j.physa.2006.12.001), [II](https://doi.org/10.1016/j.euromechflu.2008.09.002), [III](https://doi.org/10.1016/j.euromechflu.2008.12.002), [IV](https://doi.org/10.1016/j.euromechflu.2009.05.002)).

The work by T. Lafitte, A. Apostolakou, C. Avendaño, A. Galindo, C. Adjiman, E. Müller and G. Jackson, *Accurate statistical associating fluid theory for chain molecules formed from Mie segments* [J. Chem. Phys. 2013](https://doi.org/10.1063/1.4819786) is also of great importance to this implementation.

## Licence

The KineticGas package is distributed as free software under the MIT licence.

<<<<<<< HEAD
---
layout: default
version: 
title: Installing KineticGas
permalink: /vcurrent/source_build.html
---

KineticGas is available on PyPi as the [`pykingas`](https://pypi.org/project/pykingas/) package, for python versions 3.8-3.11, compiled for MacOS running on Apple Silicon, Linux and Windows.

For MacOS running on Intel, or other operating systems, KineticGas must currently be built from source.

## Dependencies
=======
# Installing KineticGas
>>>>>>> 9bcf27e1

KineticGas is available on PyPi as the [`pykingas`](https://pypi.org/project/pykingas/) package, for python versions 3.8-3.11, compiled for MacOS running on Apple Silicon, Linux and Windows.

In addition, wheels versions of `KineticGas > 2.0.0` for macOS, Linux and Windows, as well as wheels for the latest version on GitHub can be downloaded [here](https://github.com/thermotools/KineticGas/releases). Instructions for installing with `pip` directly from a downloaded wheel are provided at the linked page.

For MacOS running on Intel, or other operating systems, KineticGas must currently be built from source or installed from one of the distributed wheels linked above.

## Dependencies

<<<<<<< HEAD
## Building from source

A build system using `cmake` and `make` is set up to support Mac, Linux and Windows. For Mac machines running on intel chips, one compiler flag must be modified.
=======
The Python package dependencies are listed in the `pyproject.toml` file in the root directory of the package.

To compile the binary that is called from the python wrapper, [pybind11](https://pybind11.readthedocs.io/en/stable/) is required. `pybind11` is included in `cpp/external` as a git submodule, so cloning the `KineticGas` repository should provide you with the files you need.

A standalone C++ module, that works without the python wrapper is currently under development. See the branch `pure_cpp/` for the most up-to-date version there.


## Building from source

Python wheels for the latest version of KineticGas on `main` are built for macOS and Windows using `cibuildwheels`, and distributed [here](https://github.com/thermotools/KineticGas/releases/tag/Latest-beta).

A build system using `cmake` and `make` is set up to support Mac, Linux and Windows.
>>>>>>> 9bcf27e1

### First Try
If all goes well, running

```
git clone https://github.com/thermotools/KineticGas.git
cd KineticGas
mkdir build
cd build
cmake ..
make install
pip install ..
```

make sure to activate a virtual environment first if you want to avoid doing system-level installs.

#### Short explanation

The `bash` script `cpp/build_kingas.sh` uses `cmake` and `make` to compile the binary that is called from the python module. Then it moves the binary to the `pykingas` directory.

### When something goes wrong

<<<<<<< HEAD
 * The variable `PYBIND11_ROOT`, set in `cpp/CMakeLists.txt` must contain the path to the root directory of your [`pybind11`](https://github.com/pybind/pybind11) installation.
   * If you don't have `pybind11`:
     * Run `git clone https://github.com/pybind/pybind11.git`
     * Set `PYBIND11_ROOT` in `cpp/CMakeLists.txt` to the resulting directory.
 * The system arcitecture to compile for, and the python version, are specified in `cpp/CMakeLists.txt`, modify these as needed.
 * The bash script `cpp/build.sh` sets the environment variables `CC` and `CXX`, these may also need to be modified for your system.
 * The python installation to build against can be specified with
   * `bash cpp/build.sh -DPYTHON_EXECUTABLE=<path/to/python>`
   * Where `<path/to/python>` can (usually) be replaced by `$(which python)`.
   * Alternatively, add the line `set(PYBIND11_PYTHON_VERSION 3)` to the top of the file `cpp/CMakeLists.txt`
   * Or: add the line `set(PYTHON_EXECUTABLE "<path/to/python>"`
 * If `cmake` starts looping infinitely:
   * You may be getting a message of the type :
```
You have changed variables that require your cache to be deleted.
Configure will be re-run and you may have to reset some variables.
The following variables have changed:
CMAKE_C_COMPILER= /Library/Developer/CommandLineTools/usr/bin/cc
CMAKE_CXX_COMPILER= /Library/Developer/CommandLineTools/usr/bin/c++
CMAKE_CXX_COMPILER= /Library/Developer/CommandLineTools/usr/bin/c++
```
   * To fix this: Ensure that there are no `set(CMAKE_CXX_COMPILER <path/to/compiler>)` or `set(CMAKE_C_COMPILER <path/to/compiler>)` statements in `cpp/CMakeLists.txt`. If you need to specify a compiler, do so by using the `export CC=<path/to/compiler>` and `export CXX=<path/to/compiler>` statements in `cpp/build.sh`.
     * It appears that everything works fine as long as the environment variables `CC` and `CXX` match the variables `CMAKE_C_COMPILER` and `CMAKE_CXX_COMPILER`.
     * **NOTE** : You may need to delete the file `cpp/release/CMakeCache.txt` for changes to take effect.
 * If you get an error message when the file `bindings.cpp` is compiling, that originates from the `pybind11` headers:
   * You are likely getting an error of the type
```
 error: address of overloaded function '<some_func>' does not match required type 'pybind11::overload_cast<some stuff>'
```
and 
```
error: static_assert failed due to requirement 'detail::integral_constant<bool, false>::value' "pybind11::overload_cast<...> requires compiling in C++14 mode"
```
   * and you are likely using `clang` compiled for the C++-11 standard. (The compiler located in `/usr/...` on Mac is likely `clang`, even though it is called `gcc`)
   * To fix the issue: 
     * Install `gcc` with [homebrew](https://formulae.brew.sh/formula/gcc).
     * Locate the compilers you've installed (`which gcc-13` and `which g++-13` should work if you installed gcc version 13.x.x)
     * Set the environment variables `CC` and `CXX` in `cpp/build.sh` to the path to these compilers by modifying the `export` statements. For example
```
export CC=/opt/homebrew/bin/gcc-13
export CXX=/opt/homebrew/bin/g++-13
```
   * **NOTE**: You may need to delete the file `cpp/release/CMakeCache.txt` for changes to take effect.
   * See also: [This stackoverflow question](https://stackoverflow.com/questions/73758291/is-there-a-way-to-specify-the-c-standard-of-clangd-without-recompiling-it) for info
 * If none of the above works, please feel free to leave an issue.

### For Windows

Running `cmake` from the `cpp` directory should produce an MSVC solution file. Building this solution should generate the file `KineticGas_r.cp<python-version>-win_amd64.pyd` which will be displayed as a "python extension module". Copy this file to the `pykingas` directory, and run `pip install .` from the top-level directory (where `setup.py`) is found.
=======
*Note:* The build system has been changed relatively recently, and is less tested than the build system that was used in the `2.0.0` release. If you encounter issues, please don't hesitate to post an issue on github so that we can improve robustness. Also, the old build system should still work fine. So if you are having trouble, a workaround may be to download the build files in the `v2.0.0` tagged version on github and use those.
>>>>>>> 9bcf27e1

* Error when importing `pykingas`: If you get an error of the type
```
ImportError: dlopen(/.../venv/lib/python3.11/site-packages/pykingas/libpykingas.cpython-311-darwin.so, 0x0002): tried: '/.../venv/lib/python3.11/site-packages/pykingas/libpykingas.cpython-311-darwin.so' (mach-o file, but is an incompatible architecture (have (x86_64), need (arm64e)))
```
 * set the environment variables `CC` and `CXX` with
```
export CC=/opt/homebrew/bin/gcc-13
export CXX=/opt/homebrew/bin/g++-13
```
  * This can help force compilation for `arm64`
* If you get an error message when the file `bindings.cpp` is compiling, that originates from the `pybind11` headers:
  * You are likely getting an error of the type
```
 error: address of overloaded function '<some_func>' does not match required type 'pybind11::overload_cast<some stuff>'
```
and 
```
error: static_assert failed due to requirement 'detail::integral_constant<bool, false>::value' "pybind11::overload_cast<...> requires compiling in C++14 mode"
```
  * and you are likely using `clang` compiled for the C++-11 standard. (The compiler located in `/usr/...` on Mac is likely `clang`, even though it is called `gcc`)
  * To fix the issue: 
    * Install `gcc` with [homebrew](https://formulae.brew.sh/formula/gcc).
    * Locate the compilers you've installed (`which gcc-13` and `which g++-13` should work if you installed gcc version 13.x.x)
    * Set the environment variables `CC` and `CXX` in `cpp/build.sh` to the path to these compilers by modifying the `export` statements. For example
```
export CC=/opt/homebrew/bin/gcc-13
export CXX=/opt/homebrew/bin/g++-13
```
  * **NOTE**: You may need to delete the file `cpp/release/CMakeCache.txt` for changes to take effect.
  * See also: [This stackoverflow question](https://stackoverflow.com/questions/73758291/is-there-a-way-to-specify-the-c-standard-of-clangd-without-recompiling-it) for info
* If none of the above works, please feel free to leave an issue.

<<<<<<< HEAD
---
layout: default
version: 
title: Getting started - In Python
permalink: /vcurrent/getting_started_py.html
---

=======

# Getting started - In Python

>>>>>>> 9bcf27e1
In addition to this explanation, some examples may be found in the [pyExamples directory](https://github.com/thermotools/KineticGas_private/tree/main/pyExamples).

## Initializing a model

The available models are `HardSphere` - The RET for Hard Spheres, `MieKinGas` - The RET-Mie. They are initialized by passing the appropriate component identifiers to the class constructors.

```Python
from pykingas.HardSphere import HardSphere
from pykingas.MieKinGas import MieKinGas

mie = MieKinGas('CO2,C1') # RET-Mie for CO2/CH4 mixture
hs = HardSphere('AR,KR,XE') # RET-HS for Ar/Kr/He mixture
```

The component identifiers are equivalent to the file names in the `pykingas/fluids` directory, and are consistent with the identifiers used by `ThermoPack`. A list of all available fluids and their identifiers can be found in the [Fluid identifiers](#fluid-identifiers) section.

### Note on pure components

*When doing computations for a single component, two mole fractions must be supplied.*

Internally pure components are treated as binary mixtures of equivalent species, such that a model initialized with e.g. `MieKinGas('H2')` will treat pure hydrogen as a mixture of "Hydrogen with hydrogen". This allows computation of the self-diffusion coefficient through the normal `interdiffusion` method, but carries the caveat mentioned above.

Properties are not dependent on the supplied mole fractions, but it has been found that for numerical stability, the choice `x = [0.5, 0.5]` is best.

This may be changed in future versions, such that no mole fraction needs to be supplied when working with pure fluids.

### Specifying parameters

If we wish to pass specific parameters to the models, this is done through various keyword arguments, as
```Python
# Continued 
mie = MieKinGas('LJF,LJF', mole_weights=[5, 10], sigma=[2.5e-10, 3e-10], eps_div_k=[150, 200], la=[6, 7], lr=[12, 13])
```
the `mole_weights` argument sets the molar masses of the components, the `sigma` argument sets the mie-potential $\sigma$-parameters (in m), the `eps_div_k` argument sets the mie-potential $\epsilon$-parameters, the `la` argument sets the attractive exponents ($\lambda_a$), and the `lr` argument sets the repulsive exponents ($\lambda_r$).

Classes will only accept keyword arguments that are relevant to them, i.e.
```Python
hs = HardSphere('LJF,LJF', eps_div_k=[100, 200]) # Throws an error
```
will throw an error.

To specify the parameters for only one component, and use default parameters for another, set the parameter for the components that are to use default values to `None`, as
```Python
# Continued 
mie = MieKinGas('AR,KR', la=[None, 7], lr=[None, 14]) # Uses the default values for Ar, and specified values for Kr
mie = MieKinGas('AR,KR', la=[6, None], lr=[None, 14]) # Uses default la for Kr, and default lr for Ar.
```

For isotopic mixtures, one can specify masses in the same way

```Python
from pykingas.MieKinGas import MieKinGas
mie = MieKinGas('CH4,CH4,CH4,CH4', mole_weights=[16, 17, 18, 19]) # Isotopic mixture of 1-, 2-, 3-, and 4 times deuterised methane
```

### The Equation of State

KineticGas uses an Equation of State (EoS) internally to compute the derivatives of chemical potential with respect to molar density. Additionally, the `tp-inteface` methods for predicting transport coefficients use the EoS to compute molar volume at a given T, p, x. This each models stores its own equation of state in the `self.eos` attribute. By default, this is a `ThermoPack` equation of state object, which can be specified using the `use_eos` kwarg upon initialization, as

```Python
from pykingas.MieKinGas import MieKinGas
from thermopack.cubic import cubic

comps = 'AR,H2O' # The components we wish to model
eos = cubic(comps, 'SRK') # Soave-Redlich-Kwong EoS for Argon-water mixture
mie = MieKinGas(comps, use_eos=eos)
```

This can be useful if the components to be modeled do not have parameters for the default eos (`thermopack.saftvrmie` for `MieKinGas`), or if one wishes to use some other eos. 

In the latter case, the only requirement is that the EoS object implements a method with signature equivalent to `thermopack`'s `chemical_potential_tv`. If the `tp-interface` is to be used, the object must also implement a method with signature equivalent to `thermopack`'s `specific_volume`.

### Properties at infinite dilution

Properties at infinite dilution can be of interest. Note that at infinite dilution, viscosity, thermal conductivity, and the thermal diffusion factor are independent of density, while the diffusion coefficient and thermal diffusion coefficient are inversely proportional to the density. To initialize a model where the species have negligible covolume (i.e. the radial distribution function is uniformly equal to one), set the kwarg `is_idealgas=True`, as

```Python
from pykingas.MieKinGas import MieKinGas
mie = MieKinGas('H2', is_idealgas=True) # Properties of hydrogen at infinite dilution
```

## Making predictions

In addition to the methods here, a Tp-interface exists for the same methods, consisting of the methods `thermal_conductivity_tp`, `viscosity_tp`, `interdiffusion_tp`, `theramal_diffusion_coeff_tp` and `thermal_diffusion_factor_tp`. These methods are only wrappers for ease of use, that use the internal equation of state of the object (`self.eos`) to compute the molar volume at given (T, p, x) (assuming vapour phase), and passes the call to the methods documented here. Those methods have signatures equivalent to these, but with molar volume swapped out for pressure.

Please note that the Enskog solutions are explicit in density (not pressure), such that when making predictions as a function of pressure, an accurate equation of state is required to translate from a (T, V, n) state to a (T, p, n) state.

### Thermal conductivity

Thermal conductivities are predicted with the method `thermal_conductivity(self, T, Vm, x, N=None)`, where `T` is the temperature, `Vm` is the molar volume, `x` is the molar composition and `N` is the Enskog approximation order.

Example:

```Python
from pykingas.MieKinGas import MieKinGas

kin = MieKinGas('O2,N2,CO2,C1') # Mixture of air with carbon dioxide and methane, modeled with RET-Mie
T = 800 # Kelvin
Vm = 0.0665 # cubic meter per mole, approximately equivalent to a pressure of 1 bar
x = [0.05, 0.25, 0.5, 0.2] # Molar composition

cond = kin.thermal_conductivity(T, Vm, x, N=2) # Thermal conductivity [W / m K]
```

### Shear viscosity

Shear viscosities are predicted with the method `viscosity(self, T, Vm, x, N=None)`, where `T` is the temperature, `Vm` is the molar volume, `x` is the molar composition and `N` is the Enskog approximation order.

Example:

```Python
from pykingas.MieKinGas import MieKinGas

kin = MieKinGas('O2,N2,CO2,C1') # Mixture of air with carbon dioxide and methane, modeled with RET-Mie
T = 800 # Kelvin
Vm = 0.0665 # cubic meter per mole, approximately equivalent to a pressure of 1 bar
x = [0.05, 0.25, 0.5, 0.2] # Molar composition

visc = kin.viscosity(T, Vm, x, N=2) # Shear viscosity [Pa s]
```

### Diffusion coefficients

Diffusion coefficients may be defined in many different ways, and depend upon the frame of reference (FoR). For a more in-depth 
discussion on this see the supporting information of [Revised Enskog Theory for Mie fluids: Prediction of diffusion coefficients, 
thermal diffusion coefficients, viscosities and thermal conductivities.](https://pubs.aip.org/aip/jcp/article/158/22/224101/2895227/Revised-Enskog-theory-for-Mie-fluids-Prediction-of) For more details on the definitions available in the KineticGas package, see the [memo on definitions of the diffusion 
coefficient.](/KineticGas/memo/diffusion/diffusion_definitions.pdf)

The interface to all diffusion coefficients is the method `interdiffusion(self, T, Vm, x, N)`, where `T` is the temperature, `Vm` is the molar volume, `x` is the molar composition and `N` is the Enskog approximation order.

The default definition of the diffusion coefficient is 

$$J_i^{(n)} = - \sum_{i \neq l} D_{ij} \nabla n_j$$

where $J_i$ is the molar flux of species $i$ in the centre of moles (CoN) FoR, and $i \neq l$ are the independent *molar density* gradients. $l$ is by default the last component in the mixture, such that for a binary system, this reduces to

$$J_1 = - D \nabla n_1$$

The common Fickean diffusion coefficient. The diffusion coefficients are then computed as

```python
from pykingas.MieKinGas import MieKinGas

kin = MieKinGas('AR,KR') # RET-Mie for a mixture of argon and krypton
T = 300 # Kelvin
Vm = 0.025 # cubic meter per mole, approximately equivalent to a pressure of 1 bar
x = [0.3, 0.7] # Molar composition

D = kin.interdiffusion(T, Vm, x, N=2) # Binary diffusion coefficient [m^2 / s]
```

Note: For binary mixtures, if the kwarg `use_binary=True` and `use_independent=True` (default behaviour), only a single diffusion coefficient is returned (not an array).

#### Variations of the diffusion coefficient

To compute diffusion coefficients in other frames of reference, use the `frame_of_reference` kwarg, the valid options are `'CoN'` (centre of moles, default), `'CoM'` (centre of mass / barycentric), `'CoV'` (centre of volume), and `'solvent'`, in combination with the `solvent_idx` kwarg.

Example:

```Python
from pykingas.MieKinGas import MieKinGas

kin = MieKinGas('AR,KR') # RET-Mie for a mixture of argon and krypton
T = 300 # Kelvin
Vm = 0.025 # cubic meter per mole, approximately equivalent to a pressure of 1 bar
x = [0.3, 0.7] # Molar composition

D_CoN = kin.interdiffusion(T, Vm, x, N=2, frame_of_reference='CoN') # Diffusion coefficient in the CoN FoR
D_CoM = kin.interdiffusion(T, Vm, x, N=2, frame_of_reference='CoM') # Diffusion coefficient in the CoM FoR (barycentric)
D_CoV = kin.interdiffusion(T, Vm, x, N=2, frame_of_reference='CoV') # Diffusion coefficient in the CoV FoR
D_solv_Ar = kin.interdiffusion(T, Vm, x, N=2, frame_of_reference='solvent', solvent_idx=0) # Diffusion coefficient in the solvent FoR, with Argon as the solvent
D_solv_Kr = kin.interdiffusion(T, Vm, x, N=2, frame_of_reference='solvent', solvent_idx=1) # Diffusion coefficient in the solvent FoR, with Krypton as the solvent
```

When using the `solvent` FoR, the *dependent* molar density gradient is by default set to be the solvent.

To explicitly set the dependent molar density gradient (default is the last component), use the `dependent_idx` kwarg, as

```python
# Continued

D_1 = kin.interdiffusion(T, Vm, x, N=2, dependent_idx=0) # Diffusion coefficeint in the CoN FoR, with \nabla n_{Ar} as the dependent gradient
D_2 = kin.interdiffusion(T, Vm, x, N=2, dependent_idx=1) # Diffusion coefficeint in the CoN FoR, with \nabla n_{Kr} as the dependent gradient
```

The `dependent_idx`, the specifies the value of $l$ in the equation

$$J_i^{(n)} = - \sum_{i \neq l} D_{ij} \nabla n_j$$

defining the diffusion coefficient. The two diffusion coefficients computed above would thus correspond to the diffusion coefficients

$$J_1^{(n)} = D_1 \nabla n_2 $$
$$J_2^{(n)} = D_1 \nabla n_2 $$

and

$$J_1^{(n)} = D_2 \nabla n_1 $$
$$J_2^{(n)} = D_2 \nabla n_1 $$

where the superscript $^(n)$ denotes that the fluxes are in the centre of moles frame of reference.

To compute diffusion coefficients corresponding to a dependent set of fluxes and forces, defined by

$$J_i^{(FoR)} = - \sum_j D_{ij} \nabla n_j,$$

set the kwarg `use_independent=False`, as

```Python
# Continued

D = kin.interdiffusion(T, Vm, x, N=2, use_independent=False) # Dependent diffusion coefficients in the CoN FoR
```

For the current system this corresponds to the coefficients of the equation

$$J_1^{(n)} = - D[0, 0] \nabla n_1 - D[0, 1] \nabla n_2$$

and 

$$J_2^{(n)} = - D[1, 0] \nabla n_1 - D[1, 1] \nabla n_2.$$

where `D[i, j]` are the elements of the matrix returned by `kin.interdiffusion(T, Vm, x, N=2, use_independent=False)`.

The `frame_of_reference` kwarg works as normal when `use_independet=False`.

### Thermal diffusion

Thermal diffusion is characterised by several common coefficients, the thermal diffusion coefficients $D_{T,i}^{(FoR)}$, the thermal diffusion factor $\alpha_{ij}$, the thermal diffusion ratios $k_{T, i}$ and the Soret coefficients $S_{T,i}$.

Of these, the thermal diffusion coefficients, $D_{T,i}^{(FoR)}$, carry the same ambiguity as the diffusion coefficients 
in their dependency on the frame of reference (FoR) and choice of dependent gradient. For more details on the definitions 
available in the KineticGas package, see the [memo on definitions of the diffusion coefficient.](/KineticGas/memo/diffusion/diffusion_definitions.pdf)

#### The Thermal diffusion factors

The thermal diffusion factor gives the ratio

$$\nabla \ln (x_i / x_j) = - \alpha_{ij} \nabla \ln T$$

in the absence of mass fluxes, and can be directly related to the Onsager phenomenological coefficients. They are computed as

```Python
from pykingas.MieKinGas import MieKinGas

kin = MieKinGas('C1,C3,CO2') # RET-Mie for a mixture of methane, propane and CO2
T = 300 # Kelvin
Vm = 0.025 # cubic meter per mole, approximately equivalent to a pressure of 1 bar
x = [0.3, 0.6, 0.1] # Molar composition

alpha = kin.thermal_diffusion_factor(T, Vm, x, N=2) # Thermal diffusion factors [dimensionless]
```

#### The thermal diffusion ratios

The thermal diffusion ratios satisfy the relation

$$\nabla n_i = - k_{T,i} \nabla \ln T$$

in the absence of mass fluxes, and can be directly related to the Onsager phenomenological coefficients. They are computed as

```Python
# Continued 
kT = kin.thermal_diffusion_ratio(T, Vm, x, N=2) # Thermal diffusion ratios [dimensionless]
```

#### The thermal diffusion coefficients

The thermal diffusion coefficients are by default defined by

$$J_i^{(n)} = D_{T, i} \nabla \ln T - \sum_{j \neq l} D_{ij} \nabla n_j,$$

where $J_i^{(n)}$ is the molar flux of species $i$ in the centre of moles (CoN) FoR, $\nabla n_j$ is the *molar density* gradient of component $j$, and $l$ is the index of the dependent gradient. This is computed by

```Python
from pykingas.MieKinGas import MieKinGas

kin = MieKinGas('C1,O2,CO2') # RET-Mie for a mixture of methane, oxygen and CO2
T = 300 # Kelvin
Vm = 0.025 # cubic meter per mole, approximately equivalent to a pressure of 1 bar
x = [0.3, 0.6, 0.1] # Molar composition

DT = kin.thermal_diffusion_coeff(T, Vm, x, N=2) # Thermal diffusion coefficients in the CoN FoR [mol / m s]
```

#### Variations of the thermal diffusion coefficients
For other frames of reference, use the `frame_of_reference` kwarg, with options equivalent to those for `interdiffusion`, that is: `'CoN'` (centre of moles, default), `'CoM'` (centre of mass / barycentric), `'CoV'` (centre of volume), and `'solvent'`, in combination with the `solvent_idx` kwarg.

Example:

```Python
# Continued
DT_CoN = kin.thermal_diffusion_coeff(T, Vm, x, N=2, frame_of_reference='CoN') # Thermal diffusion coefficient in the CoN FoR
DT_CoM = kin.thermal_diffusion_coeff(T, Vm, x, N=2, frame_of_reference='CoM') # Thermal diffusion coefficient in the CoM FoR (barycentric)
DT_CoV = kin.thermal_diffusion_coeff(T, Vm, x, N=2, frame_of_reference='CoV') # Thermal diffusion coefficient in the CoV FoR
DT_solv_C1 = kin.thermal_diffusion_coeff(T, Vm, x, N=2, frame_of_reference='solvent', solvent_idx=0) # Thermal diffusion coefficient in the solvent FoR, with methane as the solvent
DT_solv_C3 = kin.thermal_diffusion_coeff(T, Vm, x, N=2, frame_of_reference='solvent', solvent_idx=1) # Thermal diffusion coefficient in the solvent FoR, with propane as the solvent
DT_solv_CO2 = kin.thermal_diffusion_coeff(T, Vm, x, N=2, frame_of_reference='solvent', solvent_idx=2) # Thermal diffusion coefficient in the solvent FoR, with CO2 as the solvent
```

To explicitly select the dependent molar gradient (default is the last component), use the `dependent_idx` kwarg, equivalently to `interdiffusion`. 

Example:

```Python
# Continued
DT = kin.thermal_diffusion_coeff(T, Vm, x, N=2, dependent_idx=0) # Thermal diffusion coefficient in the CoN FoR, with \nabla n_{C1} as the dependent gradient
D = kin.interdiffusion(T, Vm, x, N=2, dependent_idx=0) # Diffusion coefficient in the CoN FoR with \nabla n_{C1} as the dependent gradient
```

This gives the coefficients corresponding to the flux equations

$$J_{C1} = D_{T}[0] \nabla \ln T - D[0, 1] \nabla n_{O2} - D[0, 2] \nabla n_{CO2}, $$

$$J_{O2} = D_{T}[1] \nabla \ln T - D[1, 1] \nabla n_{O2} - D[1, 2] \nabla n_{CO2}, $$

$$J_{CO2} = D_{T}[2] \nabla \ln T - D[2, 1] \nabla n_{O2} - D[2, 2] \nabla n_{CO2}. $$

To compute coefficients corresponding to flux equation with all forces and fluxes (not an independent set), set the kwarg `use_independent=False`, as

```Python
# Continued
DT = kin.thermal_diffusion_coeff(T, Vm, x, N=2, use_independent=False) # Thermal diffusion coefficient in the CoN FoR, with all gradients
D = kin.interdiffusion(T, Vm, x, N=2, use_independent=False) # Diffusion coefficient in the CoN FoR with all gradients
```

This gives the coefficients corresponding to the flux equations

$$J_{C1} = D_{T}[0] \nabla \ln T - D[0, 0] \nabla n_{C1} - D[0, 1] \nabla n_{O2} - D[0, 2] \nabla n_{CO2}, $$

$$J_{O2} = D_{T}[1] \nabla \ln T - D[1, 0] \nabla n_{C1} - D[1, 1] \nabla n_{O2} - D[1, 2] \nabla n_{CO2}, $$

$$J_{CO2} = D_{T}[2] \nabla \ln T - D[2, 0] \nabla n_{C1} - D[2, 1] \nabla n_{O2} - D[2, 2] \nabla n_{CO2}. $$

The `frame_of_reference` kwarg works as normal when setting `use_independent=False`.

<<<<<<< HEAD
---
layout: default
version: 
title: Getting started - In C++
permalink: /vcurrent/getting_started_cpp.html
---
=======
# Getting started - In C++
>>>>>>> 9bcf27e1

## Getting started: In C++

A standalone C++ library, that does not depend upon the Python wrapper, is currently under development. See branches under `pure_cpp/` for the most up to date information on that.

---
layout: default
version: 
title: Advanced usage
permalink: /vcurrent/advanced.html
---

## Modifying and adding fluids

All fluid parameters are accessed via the `.json` files in the `pykingas/fluids` directory. The structure of the files in the `pykingas/fluids` directory is

```json
<fluid_id.json>
{
    "ident": "<fluid identifier (optional)>",
    "formula": "<chemical formula (optional)>",
    "cas_number": "<optional>",
    "name": "<fluid name (optional)>",
    "aliases": [
            "<optional alias 1>",
            "<optional alias 2>"
      ],
      "mol_weight": <molar mass [g / mol]>,
      "<Potential identifier>" : {
        "default" : {
            "<some parameter>" : <value>,
            "<parameter 2" : <value>,
            "<parameter 3>" : <value>,
            etc...
            "bib_reference" : "<link to article or other reference to parameter set>"
        }
        "<alternative parameter set>" : {
            "<some parameter>" : <value>,
            "<parameter 2" : <value>,
            "<parameter 3>" : <value>,
            etc...
            "bib_reference" : "<link to article or other reference to parameter set>"
        }
      }
}
```

The currently supported `"<Potential identifier>"`'s are `"Mie"` (for RET-Mie) and `"HardSphere"` (for Hard sphere). Check the files in `pykingas/fluids` to see what fields are required for the different parameter sets. 

Other than the potential parameters, only the `"mol_weight"` field is strictly required. Filling in the other fields is recommended for consistency with existing code, in case it at some point becomes desirable to use them.

The identifier used for a fluid in `KineticGas` is equivalent to the name of the corresponding `<name>.json` file.

## Implementing new potentials

Functionality making it simple to implement new potentials is at the core of `KineticGas`. Broadly speaking, implementing a new potential consist of four steps: 

* Writing a class that inherits (directly or indirectly) from the `KineticGas` class on the C++ side
* Exposing the C++ class in `cpp/bindings.cpp`
* Writing a "mirror" class on the python side that inherits (directly or indirectly) from the `py_KineticGas` class on the python side.
* Adding appropriate parameter sets to the `pykingas/fluids` files.

### Implementing the C++ side

All classes that inherit from `KineticGas` must implement the methods `omega`, which returns the collision integrals, the method `model_rdf`, which returns the radial distribution function at contact, and the method `get_collision_diameters`, which returns the collision diameters. 

Out of these, the `omega` method is implemented in the  `Spherical` class which instead requires that inheritting classes implement the methods `potential`, `potential_derivative_r` and `potential_dblderivative_rr`, corresponding to the pair potential, and its first and second derivative wrt. distance. 

The options for implementing a new potential are then

 * Inherit `KineticGas`
   * Implement `omega` (The collision integrals)
   * Implement `model_rdf` (The radial distribution function at contact)
   * Implement `get_collision_diameters` (The collision diameters)
 * Inherit `Spherical`
   * Implement `potential` (The pair-potential)
   * Implement `potential_derivative_r` (Derivative of the pair-potential)
   * Implement `potential_dblderivative_rr` (Second derivative of the pair-potential)
   * Implement `model_rdf` (The radial distribution function at contact)
   * Implement `get_collision_diameters` (The collision diameters)

### Implementing the Python side

The Python-side class mirroring a C++ class has two responsibilities: Fetch the appropriate parameters from the `pykingas/fluids/*.json` files, initialize the `self.cpp_kingas` object and initialize the `self.eos` object (typically a `ThermoPack` eos object). The constructor should accept (at least) a string containing the fluid identifiers of a mixture.

The `py_KineticGas` constructor accepts the `comps` argument, which is a string of comma-separated fluid identifiers, fetches the corresponding `.json`-files, and stores them in the `self.fluids` attribute. The inherriting class needs only to call the `py_KineticGas` constructor, retrieve the appropriate parameters, and pass them to the constructor of the corresponding C++ class. A minimal example is:

```Python
class MyNewPotential(py_KineticGas)
    def __init__(self, comps):
        super().__init__(comps) # super() initializes self.mole_weights
        self.fluids = [self.fluids[i]['<paramter identifier>']["default"] for i in range(self.ncomps)]
        self.cpp_kingas = cpp_MyNewPotential(self.mole_weights, self.fluids['param 1'], self.fluids['param 2'], '... etc')
        self.eos = <Some ThermoPack EoS>(comps)
```

---
layout: default
version: 
title: Structure
permalink: /vcurrent/structure.html
---

See the [structure docs](https://github.com/thermotools/KineticGas/blob/main/docs/structure/structure.pdf) for more information.

The primary responsibilities of the python-side and C++ side of the package are

 * Python-side
   * KineticGas parent class
     * Compute transport coefficients using Sonine polynomial expansion coefficients, RDF at contact and collision diameter by C++ model, and thermodynamic factors supplied by ThermoPack model
   * Inheriting classes
     * Read parameters from fluid database
     * Initialize corresponding C++ model
     * Initialize corresponding ThermoPack model

 * C++ Side
   * KineticGas (abstract class)
     * Derived classes implement collision integrals, RDF at contact and collision diameter.
     * Evaluate square bracket integrals, using collision integrals implemented in derived classes
     * Build matrices to compute Sonine polynomial expansion coefficients using square bracket integrals and RDF at contact implemented in derived classes
   * Spherical (abstract class)
     * Numerical solvers for evaluating collision integrals
     * Derived classes must implement interaction potential with first and second derivatives.
   * MieKinGas (concrete class)
     * Implements interaction potential - such that collision integrals can be evaluated by methods in Spherical
     * Implements RDF at contact
     * Implements collision diameter
 

Stuff is illustrated here as well:

![](https://github.com/thermotools/KineticGas/blob/main/docs/structure/kineticgas_classes.svg?raw=true)

![](https://github.com/thermotools/KineticGas/blob/main/docs/structure/who_does_what.svg?raw=true)

# File system

`cpp/` : The C++ source code and headers for `KineticGas`

`cpp/Integration/` : The C++ source code and headers for the integration module used to evaluate the collision integrals.

`pyExamples` : Example files for doing computations

`pykingas/` : Python source code for the package

`pykingas/tests/` : Tests that are run after compiling

`pykingas/fluids/` : Fluid parameter database

`Dockerfiles/` : (Not in use, should be made up to date)

`docs/` : Documentation

---
layout: default
version: 
title: Fluid identifiers
permalink: /vcurrent/fluid_identifiers.html
---

*Note* : Many of these fluid parameters have been pulled directly from the [ThermoPack](https://github.com/thermotools/thermopack) fluid database for SAFT-VR Mie parameters. In the cases where SAFT-VR Mie uses segment numbers $>1$ to describe the fluids, the parameter sets cannot be expected to be suitable for use with RET-Mie.

| Fluid name | Fluid identifier | CAS |
| ---------- |------------------| --- |
| Argon | AR               | 7440-37-1 |
| Methane | C1               | 74-82-8 |
| Ethane | C2               | 74-84-0 |
| Propane | C3               | 74-98-6 |
| Carbon dioxide | CO2              | 124-38-9 |
| Deuterium | D2               | 7782-39-0 |
| Hydrogen | H2               | 1333-74-0 |
| Water | H2O              | 7732-18-5 |
| Helium-4 | HE               | 7440-59-7 |
| Krypton | KR               | 7439-90-9 |
| Lennard-jones_fluid | LJF              |  |
| Nitrogen | N2               | 7727-37-9 |
| N-decane | NC10             | 124-18-5 |
| N-pentadecane | NC15             | 629-62-9 |
| N-eicosane | NC20             | 112-95-8 |
| N-docosane | NC22             | 629-97-0 |
| N-butane | NC4              | 106-97-8 |
| N-pentan | NC5              | 109-66-0 |
| N-hexane | NC6              | 110-54-3 |
| N-heptane | NC7              | 142-82-5 |
| N-octane | NC8              | 111-65-9 |
| N-nonane | NC9              | 111-84-2 |
| Neon | NE               | 7440-01-9 |
| Ortho-hydrogen | O-H2             | 1333-74-0 |
| Oxygen | O2               | 7782-44-7 |
| Para-hydrogen | P-H2             | 1333-74-0 |
| Xenon | XE               | 7440-63-3 |

<|MERGE_RESOLUTION|>--- conflicted
+++ resolved
@@ -1,9 +1,5 @@
 <!--- 
-<<<<<<< HEAD
-Generated at: 2024-02-20T16:59:51.386462
-=======
 Generated at: 2024-07-27T01:07:15.694796
->>>>>>> 9bcf27e1
 This is an auto-generated file, generated using the script at KineticGas/docs/join_docs.py
 The file is created by joining the contents of the files
     KineticGas/docs/markdown/
@@ -25,14 +21,10 @@
 
 KineticGas can be used to predict diffusion coefficients, thermal diffusion coefficients, viscosities and thermal conductivities in gas mixtures, and is reliable over a large range of temperatures and pressures. The package also contains an extensive database of fluid parameters collected from the open literature.
 
-<<<<<<< HEAD
-For the full documentation, check out the [KineticGas homepage.](https://thermotools.github.io/KineticGas)
-=======
 # [KineticGas homepage](https://thermotools.github.io/KineticGas)
 The full documentation, with installation- and getting started-guides can be found on the [KineticGas homepage](https://thermotools.github.io/KineticGas).
 This readme is only intended to provide a minimal introduction, and may be out-of-sync with the `pykingas` version currently
 on `PyPI`.
->>>>>>> 9bcf27e1
 
 ![](https://thermotools.github.io/KineticGas/v2.0.0/graphics/all.gif?raw=true)
 
@@ -53,16 +45,7 @@
    * [File system](#file-system)
    * [Fluid indentifiers](#fluid-identifiers)
 
-<<<<<<< HEAD
----
-layout: default
-version: 
-title: Please Cite
-permalink: /please_cite.html
----
-=======
 # Please Cite
->>>>>>> 9bcf27e1
 
 KineticGas has been developed throughout several works. If you are referencing the package, please cite the works
 
@@ -83,49 +66,28 @@
 
 The KineticGas package is distributed as free software under the MIT licence.
 
-<<<<<<< HEAD
----
-layout: default
-version: 
-title: Installing KineticGas
-permalink: /vcurrent/source_build.html
----
+# Installing KineticGas
 
 KineticGas is available on PyPi as the [`pykingas`](https://pypi.org/project/pykingas/) package, for python versions 3.8-3.11, compiled for MacOS running on Apple Silicon, Linux and Windows.
 
-For MacOS running on Intel, or other operating systems, KineticGas must currently be built from source.
+In addition, wheels versions of `KineticGas > 2.0.0` for macOS, Linux and Windows, as well as wheels for the latest version on GitHub can be downloaded [here](https://github.com/thermotools/KineticGas/releases). Instructions for installing with `pip` directly from a downloaded wheel are provided at the linked page.
+
+For MacOS running on Intel, or other operating systems, KineticGas must currently be built from source or installed from one of the distributed wheels linked above.
 
 ## Dependencies
-=======
-# Installing KineticGas
->>>>>>> 9bcf27e1
-
-KineticGas is available on PyPi as the [`pykingas`](https://pypi.org/project/pykingas/) package, for python versions 3.8-3.11, compiled for MacOS running on Apple Silicon, Linux and Windows.
-
-In addition, wheels versions of `KineticGas > 2.0.0` for macOS, Linux and Windows, as well as wheels for the latest version on GitHub can be downloaded [here](https://github.com/thermotools/KineticGas/releases). Instructions for installing with `pip` directly from a downloaded wheel are provided at the linked page.
-
-For MacOS running on Intel, or other operating systems, KineticGas must currently be built from source or installed from one of the distributed wheels linked above.
-
-## Dependencies
-
-<<<<<<< HEAD
+
+The Python package dependencies are listed in the `pyproject.toml` file in the root directory of the package.
+
+To compile the binary that is called from the python wrapper, [pybind11](https://pybind11.readthedocs.io/en/stable/) is required. `pybind11` is included in `cpp/external` as a git submodule, so cloning the `KineticGas` repository should provide you with the files you need.
+
+A standalone C++ module, that works without the python wrapper is currently under development. See the branch `pure_cpp/` for the most up-to-date version there.
+
+
 ## Building from source
 
-A build system using `cmake` and `make` is set up to support Mac, Linux and Windows. For Mac machines running on intel chips, one compiler flag must be modified.
-=======
-The Python package dependencies are listed in the `pyproject.toml` file in the root directory of the package.
-
-To compile the binary that is called from the python wrapper, [pybind11](https://pybind11.readthedocs.io/en/stable/) is required. `pybind11` is included in `cpp/external` as a git submodule, so cloning the `KineticGas` repository should provide you with the files you need.
-
-A standalone C++ module, that works without the python wrapper is currently under development. See the branch `pure_cpp/` for the most up-to-date version there.
-
-
-## Building from source
-
 Python wheels for the latest version of KineticGas on `main` are built for macOS and Windows using `cibuildwheels`, and distributed [here](https://github.com/thermotools/KineticGas/releases/tag/Latest-beta).
 
 A build system using `cmake` and `make` is set up to support Mac, Linux and Windows.
->>>>>>> 9bcf27e1
 
 ### First Try
 If all goes well, running
@@ -148,59 +110,7 @@
 
 ### When something goes wrong
 
-<<<<<<< HEAD
- * The variable `PYBIND11_ROOT`, set in `cpp/CMakeLists.txt` must contain the path to the root directory of your [`pybind11`](https://github.com/pybind/pybind11) installation.
-   * If you don't have `pybind11`:
-     * Run `git clone https://github.com/pybind/pybind11.git`
-     * Set `PYBIND11_ROOT` in `cpp/CMakeLists.txt` to the resulting directory.
- * The system arcitecture to compile for, and the python version, are specified in `cpp/CMakeLists.txt`, modify these as needed.
- * The bash script `cpp/build.sh` sets the environment variables `CC` and `CXX`, these may also need to be modified for your system.
- * The python installation to build against can be specified with
-   * `bash cpp/build.sh -DPYTHON_EXECUTABLE=<path/to/python>`
-   * Where `<path/to/python>` can (usually) be replaced by `$(which python)`.
-   * Alternatively, add the line `set(PYBIND11_PYTHON_VERSION 3)` to the top of the file `cpp/CMakeLists.txt`
-   * Or: add the line `set(PYTHON_EXECUTABLE "<path/to/python>"`
- * If `cmake` starts looping infinitely:
-   * You may be getting a message of the type :
-```
-You have changed variables that require your cache to be deleted.
-Configure will be re-run and you may have to reset some variables.
-The following variables have changed:
-CMAKE_C_COMPILER= /Library/Developer/CommandLineTools/usr/bin/cc
-CMAKE_CXX_COMPILER= /Library/Developer/CommandLineTools/usr/bin/c++
-CMAKE_CXX_COMPILER= /Library/Developer/CommandLineTools/usr/bin/c++
-```
-   * To fix this: Ensure that there are no `set(CMAKE_CXX_COMPILER <path/to/compiler>)` or `set(CMAKE_C_COMPILER <path/to/compiler>)` statements in `cpp/CMakeLists.txt`. If you need to specify a compiler, do so by using the `export CC=<path/to/compiler>` and `export CXX=<path/to/compiler>` statements in `cpp/build.sh`.
-     * It appears that everything works fine as long as the environment variables `CC` and `CXX` match the variables `CMAKE_C_COMPILER` and `CMAKE_CXX_COMPILER`.
-     * **NOTE** : You may need to delete the file `cpp/release/CMakeCache.txt` for changes to take effect.
- * If you get an error message when the file `bindings.cpp` is compiling, that originates from the `pybind11` headers:
-   * You are likely getting an error of the type
-```
- error: address of overloaded function '<some_func>' does not match required type 'pybind11::overload_cast<some stuff>'
-```
-and 
-```
-error: static_assert failed due to requirement 'detail::integral_constant<bool, false>::value' "pybind11::overload_cast<...> requires compiling in C++14 mode"
-```
-   * and you are likely using `clang` compiled for the C++-11 standard. (The compiler located in `/usr/...` on Mac is likely `clang`, even though it is called `gcc`)
-   * To fix the issue: 
-     * Install `gcc` with [homebrew](https://formulae.brew.sh/formula/gcc).
-     * Locate the compilers you've installed (`which gcc-13` and `which g++-13` should work if you installed gcc version 13.x.x)
-     * Set the environment variables `CC` and `CXX` in `cpp/build.sh` to the path to these compilers by modifying the `export` statements. For example
-```
-export CC=/opt/homebrew/bin/gcc-13
-export CXX=/opt/homebrew/bin/g++-13
-```
-   * **NOTE**: You may need to delete the file `cpp/release/CMakeCache.txt` for changes to take effect.
-   * See also: [This stackoverflow question](https://stackoverflow.com/questions/73758291/is-there-a-way-to-specify-the-c-standard-of-clangd-without-recompiling-it) for info
- * If none of the above works, please feel free to leave an issue.
-
-### For Windows
-
-Running `cmake` from the `cpp` directory should produce an MSVC solution file. Building this solution should generate the file `KineticGas_r.cp<python-version>-win_amd64.pyd` which will be displayed as a "python extension module". Copy this file to the `pykingas` directory, and run `pip install .` from the top-level directory (where `setup.py`) is found.
-=======
 *Note:* The build system has been changed relatively recently, and is less tested than the build system that was used in the `2.0.0` release. If you encounter issues, please don't hesitate to post an issue on github so that we can improve robustness. Also, the old build system should still work fine. So if you are having trouble, a workaround may be to download the build files in the `v2.0.0` tagged version on github and use those.
->>>>>>> 9bcf27e1
 
 * Error when importing `pykingas`: If you get an error of the type
 ```
@@ -234,19 +144,9 @@
   * See also: [This stackoverflow question](https://stackoverflow.com/questions/73758291/is-there-a-way-to-specify-the-c-standard-of-clangd-without-recompiling-it) for info
 * If none of the above works, please feel free to leave an issue.
 
-<<<<<<< HEAD
----
-layout: default
-version: 
-title: Getting started - In Python
-permalink: /vcurrent/getting_started_py.html
----
-
-=======
 
 # Getting started - In Python
 
->>>>>>> 9bcf27e1
 In addition to this explanation, some examples may be found in the [pyExamples directory](https://github.com/thermotools/KineticGas_private/tree/main/pyExamples).
 
 ## Initializing a model
@@ -582,16 +482,7 @@
 
 The `frame_of_reference` kwarg works as normal when setting `use_independent=False`.
 
-<<<<<<< HEAD
----
-layout: default
-version: 
-title: Getting started - In C++
-permalink: /vcurrent/getting_started_cpp.html
----
-=======
 # Getting started - In C++
->>>>>>> 9bcf27e1
 
 ## Getting started: In C++
 
