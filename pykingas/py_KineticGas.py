'''
Author: Vegard Gjeldvik Jervell
Purpose: Parent class for python-wrappers to the KineticGas models. This class takes care of matrix inversion 
        and the final computations that yield transport coefficients, as well as reading fluid parameters from
        the 'fluids/XX.json' files.
'''
import copy

import numpy as np
import json
import scipy.linalg as lin
from scipy.constants import Boltzmann, Avogadro, pi, gas_constant
import warnings, os

FLT_EPS = 1e-12
__fluid_db_path__ = os.path.dirname(__file__) + '/fluids/'

kB = Boltzmann

def k_delta(i, j): # Kronecker delta
    if i == j:
        return 1
    return 0

def compress_diffusion_matr(M, dependent_idx):
    """Utility
    Remove the dependent row and column from a diffusion matrix, returning an (N - 1 x N - 1) matrix.
    &&
    Args:
        M (array_like) : Diffusion matrix, shape (N, N)
        dependent_idx (int) : Index of the dependent species
    Returns:
        array : (N - 1) x (N - 1) array of independent diffusion coefficients, where N is the number of components.
    """
    M_indep = np.empty((len(M) - 1, len(M) - 1))
    M_i = 0
    for i in range(len(M)):
        if i == dependent_idx:
            continue
        M_j = 0
        for j in range(len(M)):
            if j == dependent_idx:
                continue
            M_indep[M_i][M_j] = M[i][j]
            M_j += 1
        M_i += 1
    return M_indep

class IdealGas:
    """
    Class to use for the eos attribute when is_idealgas == True.
    Also serves as an example of a minimal implementation of an eos-object that can
    be used if one wishes to supply a custom eos through the use_eos kwarg (See: MieKinGas)
    """
    def __init__(self, comps):
        self.ncomps = len(comps.split(','))
        self.VAPPH = 1 # Required to be compatible with a ThermoPack-style eos object. The value of the flag can be whatever you want

    def chemical_potential_tv(self, T, V, n, dmudn=True):
        """
        The chemical potential of an ideal gas mixture. Note: Only dmudn is actually used by the py_KineticGas class.
        Also note: We need to have V in the signature, even though it is not used, in order to be compatible with
        the signature of chemical_potential_tv in thermopack.
        &&
        Args:
            T (float) : Temperature [K]
            V (float) : Volume [m3]
            n (list[float]) : Mole numbers [mol]
            dmudn (bool) : Flag to activate derivative calculation
        Returns
            tuple : chemical potential [J / mol] and derivatives
        """
        n = np.array(n)

        if dmudn is True:
            dmudn = np.identity(self.ncomps) * gas_constant * T / n
            return 0, dmudn
        raise NotImplementedError('Only dmudn is implemented, because that is all we need for the pykingas package.')

    def specific_volume(self, T, p, n, phase, dvdn=False):
        """
        Compute molar volume for an ideal gas. Note that we must have `n` and `phase` in the signature in
        order to be compatible with the signature of equation of state objects from ThermoPack. Partial molar volumes
        must be implemented in order to use the solvent frame of reference.
        &&
        Args:
            T (float) : Temperature [K]
            p (float) : Pressure [Pa]
            n (list[float]) : mole numbers [mol]
            phase (int) : phase flag (see: ThermoPack)
            dvdn (bool) : Compute partial molar volumes

        Returns:
            (float,) : molar volume [m3 / mol]
        """
        v = gas_constant * T / p
        if dvdn is True:
            return v, np.array([v for _ in range(self.ncomps)])
        return v, # Because ThermoPack v2.1.0 returns everything as a tuple, we need to return a tuple.

    def pressure_tv(self, T, Vm, x):
        """
        Compute pressure for an ideal gas, we must take `x` as an argument to be compatible with the generic ThermoPack
        signature. This method is required for the solvent `frame_of_reference` diffusion and thermal diffusion coefficients.
        &&
        Args:
            T (float) : Temperature [K]
            Vm (float) : molar volume [m3 / mol]
            x (list[float]) : mole fractions [-]

        Returns:
            (tuple) : (Pressure,)
        """
        return gas_constant * T / Vm

class py_KineticGas:

    def __init__(self, comps, mole_weights=None, N=3, is_idealgas=False):
        """Constructor
        &&
        Args:
            comps (str): Comma-separated list of components, following ThermoPack-convention
            mole_weights (1d array) : Mole weights [g/mol]. Will be used instead of database values if provided
            is_idealgas (bool) : If true, radial distribution function is unity, if false use radial distribution function of model
                                In addition, several density-dependent factors are set to zero, to ensure consistency with
                                the ideal gas law / Gibbs-Duhem for an ideal gas.
        """

        self._is_singlecomp = False
        self.default_N = N
        self.is_idealgas=is_idealgas
        self.computed_d_points = {} # dict of state points in which (d_1, d0, d1) have already been computed
        self.computed_a_points = {}  # dict of state points in which (a_1, a1) have already been computed
        self.computed_b_points = {}  # dict of state points in which (b_1, b1) have already been computed
        self.computed_kT = {} # dict of state points in which thermal diffusion ratios have been computed
        self.computed_cd = {} # dict of state points in which the collision diameters have been computed
        self.computed_rdf = {}  # dict of state points in which the RDFs have been computed

        self.comps = comps.split(',')
        self.ncomps = len(self.comps)
        if self.ncomps == 1:
            self._is_singlecomp = True
            self.comps = [self.comps[0], self.comps[0]]
            self.ncomps = 2
        self.fluids = [json.load(open(__fluid_db_path__+c+'.json', 'r')) for c in self.comps]

        if mole_weights is None:
            mole_weights = np.array([self.fluids[i]['mol_weight'] for i in range(self.ncomps)])
        elif None in mole_weights:
            for i in range(self.ncomps):
                if mole_weights[i] is None:
                    mole_weights[i] = self.fluids[i]['mol_weight']
        elif len(mole_weights) > 1:
            mole_weights = np.array([mole_weights[i] for i in range(self.ncomps)])
        elif self._is_singlecomp is True:
            mole_weights = np.array([mole_weights[0] for i in range(self.ncomps)])

        self.mole_weights = np.array(mole_weights) * 1e-3 / Avogadro
        self.m = np.array([m for m in self.mole_weights])

        self.m0 = np.empty((self.ncomps, self.ncomps))
        self.M = np.empty_like(self.m0)
        for i in range(self.ncomps):
            for j in range(self.ncomps):
                self.m0[i][j] = self.m[i] + self.m[j]
                self.M[i][j] = self.m[i] / self.m0[i][j]

        self.cpp_kingas = None
        if self.is_idealgas is True:
            self.eos = IdealGas(comps)
        else:
            self.eos = None

    #####################################################
    #                   Utility                         #
    #####################################################
    def check_valid_composition(self, x):
        """Utility
        Check that enough mole fractions are supplied for the initialised model. Also check that they sum to unity.
        &&
        Args:
            x (array_like) : Molar composition

        Raises
            IndexError : If wrong number of mole fractions is supplied.
            RuntimeWarning : If mole fractions do not sum to unity.
        """
        if abs(sum(x) - 1) > FLT_EPS:
            warnings.warn('Mole fractions do not sum to unity, sum(x) = '+str(sum(x)), RuntimeWarning, stacklevel=2)
        elif len(x) != self.ncomps:
            raise IndexError(str(len(x)) +' mole fractions were supplied for a '+str(self.ncomps)+' component mixture!\n'
                            'Note: Single-component mixtures are treated as binary! (use x = [0.5, 0.5])')


    def get_Eij(self, Vm, T, x):
        r"""Utility
        Compute the factors

        $$ ( n_i / k_B T ) (d \mu_i / d n_j)_{T, n_{k \neq j}}, $$

        where $n_i$ is the molar density of species $i$.
        &&
        Args:
            Vm (float) : Molar volume [m3 / mol]
            T (float) : Temperature [K]
            x (array_like) : Molar composition

        Returns:
            (2D array) : The factors E[i][j] = $ ( n_i / k_B T ) (d \mu_i / d n_j)_{T, n_{k \neq j}}$, where $n_i$
                                is the molar density of species $i$. Unit [1 / mol]
        """
        if self._is_singlecomp is True:
            x = [0.5, 0.5]
            _, dmudn_pure = self.eos.chemical_potential_tv(T, Vm, [0.5], dmudn=True)
            dmudrho_pure = Vm * dmudn_pure
            dmudrho = np.zeros((2, 2))
            rho = 1 / Vm
            dmudrho[0, 0] = dmudrho[1, 1] = dmudrho_pure + Avogadro * Boltzmann * T / rho
            dmudrho[0, 1] = dmudrho[1, 0] = dmudrho_pure - Avogadro * Boltzmann * T / rho
            dmudrho /= Avogadro
        else:
            _, dmudn = self.eos.chemical_potential_tv(T, Vm, x, dmudn=True)
            dmudrho = Vm * dmudn / Avogadro

        n = np.array(x) / Vm
        Eij = np.empty_like(dmudrho)
        for i in range(self.ncomps):
            for j in range(self.ncomps):
                Eij[i][j] = (n[i] / (kB * T)) * dmudrho[i][j]

        return Eij

    def get_P_factors(self, Vm, T, x):
        r"""Utility
        Compute the factors $\Xi_i = \sum_j E_{ij}$, where $E_{ij}$ are the factors computed by `get_Eij`.
        &&
        Args:
            Vm (float) : Molar volume [m3 / mol]
            T (float) : Temperature [K]
            x (array_like) : Molar composition

        Returns:
            (1D array) : The factors $\Xi_i$, Unit [1 / mol]
        """
        E = self.get_Eij(Vm, T, x)
        P = np.zeros(self.ncomps)
        for i in range(self.ncomps):
            P[i] = sum(E[:, i])
        return P

    #####################################################
    #          Transport property computations          #
    #####################################################

    def interdiffusion(self, T, Vm, x, N=None,
                       use_independent=True, dependent_idx=None,
                        frame_of_reference='CoN', use_binary=True,
                        solvent_idx=None):
        r"""TV-property
        Compute the interdiffusion coefficients [m^2 / s]. Default definition is

        $$ J_i^{(n, n)} = - \sum_{j \neq l} D_{ij} \nabla n_j, \nabla T = \nabla p = F_k = 0 \forall k $$

        where the flux, $J_i^{(n, n)}$ is on a molar basis, in the molar frame of reference, and $j \neq l$ is an
        independent set of forces with $l=$ `dependent_idx`.
        For fluxes in other frames of reference, use the `frame_of_reference` kwarg.
        For the diffusion coefficients describing the fluxes' response to all forces (not independent) the definition
        is:

        $$ J_i^{(n, n)} = - \sum_j D_{ij} \nabla n_j, \nabla T = \nabla p = F_k = 0 \forall k $$

        use the `use_independent` and `dependent_idx` kwargs to switch between these definitions.
        See: Eq. (17-20) in RET for Mie fluids (https://doi.org/10.1063/5.0149865)
        &&
        Args:
            T (float) : Temperature (K)
            Vm (float) : Molar volume (m3 / mol)
            x (array_like) : composition (mole fractions)
            N (int, optional) : Enskog approximation order. Default set on model initialisation.
            use_binary (bool, optional) : If the mixture is binary, and an independent set of fluxes and forces is considered, i.e.
                `use_independent=True`, the diffusion coefficients will be exactly equal with opposite sign. Setting
                `use_binary=True` will in that case only return the coefficient describing the independent flux-force relation.
            use_independent (bool, optional) : Return diffusion coefficients for independent set of forces.
            dependent_idx (int, optional) : Index of the dependent molar density gradient (only if `use_independent=True`, the default behaviour).
                Defaults to last component, except when `frame_of_reference='solvent'`, in which case default is equal
                to `solvent_idx`.
            frame_of_reference (str, optional) : Which frame of reference the diffusion coefficients apply to. Default
                is `'CoN'`. Can be `'CoN'` (molar FoR), `'CoM'` (barycentric FoR), `'solvent'` (solvent FoR), `'zarate'` (See Memo on
                definitions of the diffusion coefficient), `'zarate_x'` ($D^{(x)}$ as defined by Ortiz de Zárate, doi 10.1140/epje/i2019-11803-2)
                or `'zarate_w'` ($D^{(w)}$ as defined by Ortiz de Zárate).
            solvent_idx (int, optional) : Index of component identified as solvent (only when using `frame_of_reference='solvent'`)

        Returns:
            (ndarray or float) : Diffusion coefficients, shape varies based on options and number of components. Unit [m^2 / s]
        """
        if dependent_idx is None:
            dependent_idx = self.ncomps - 1
        while dependent_idx < 0:
            dependent_idx += self.ncomps

        D = self.interdiffusion_general(T, Vm, x, N=N)
        # psi = Transformation matrix from 'centre of mass' to 'frame_of_reference'
        # get_com_2_for_matr() dispatches the call to specific functions for different frames of reference.
        if frame_of_reference == 'zarate_x':
<<<<<<< HEAD
            D = self.interdiffusion(T, Vm, x, N=N, frame_of_reference='CoN', dependent_idx=dependent_idx, use_independent=True,
                                    use_binary=False)
=======
            D = self.interdiffusion(T, Vm, x, N=N, frame_of_reference='CoN', dependent_idx=dependent_idx, use_independent=True, use_binary=False)
>>>>>>> 39258611
            return compress_diffusion_matr(D, dependent_idx)
        elif frame_of_reference == 'zarate':
            X = self.get_zarate_X_matr(x, dependent_idx)
            D_x = self.interdiffusion(T, Vm, x, N=N, frame_of_reference='zarate_x', dependent_idx=dependent_idx, use_binary=False)
            return X @ D_x @ np.linalg.inv(X)
        elif frame_of_reference == 'zarate_w':
            W = self.get_zarate_W_matr(x, dependent_idx)
            D_z = self.interdiffusion(T, Vm, x, N=N, frame_of_reference='zarate', dependent_idx=dependent_idx, use_binary=False)
            return W @ D_z @ np.linalg.inv(W)

        psi = self.get_com_2_for_matr(T, Vm, x, frame_of_reference, solvent_idx=solvent_idx)
        D = psi @ D
        if use_independent is True:
            if dependent_idx is None:
                if frame_of_reference == 'solvent':
                    dependent_idx = solvent_idx
                else:
                    dependent_idx = self.ncomps - 1
            P = self.get_P_factors(Vm, T, x)
            D_dep = copy.deepcopy(D)
            for i in range(self.ncomps):
                for j in range(self.ncomps):
                    D[i, j] -= (P[j] / P[dependent_idx]) * D_dep[i, dependent_idx]
            if use_binary is True and self.ncomps == 2:
                independent_idx = 1 - dependent_idx
                return D[independent_idx][independent_idx] # Return the independent fluxes response to the independent force
        return D

    def interdiffusion_general(self, T, Vm, x, N=None):
        r"""TV-property
        Compute the 'Kinetic CoM diffusion coefficients', defined by

        $$ J_i^{(n, m)} = - \sum_j D_{ij} \nabla n_j, \nabla T = \nabla p = F_k = 0 \forall k $$

        **For end-users, see `interdiffusion`**
        See Eq. (19) in RET for Mie fluids (https://doi.org/10.1063/5.0149865)
        &&
        Args:
            T (float) : Temperature (K)
            Vm (float) : Molar volume (m3 / mol)
            x (array_like) : composition (mole fractions)
            N (int, optional) : Enskog approximation order

        Returns:
            (2D array) : Array of the (not independent) $D^{(K, m)}$ diffusion coefficients. Unit [m^2 / s]
        """
        x = np.array(x)
        if N is None:
            N = self.default_N

        self.check_valid_composition(x)
        particle_density = Avogadro / Vm
        d = self.compute_diffusion_coeff_vector(particle_density, T, x, N=N)
        d = self.reshape_diffusion_coeff_vector(d)
        E = self.get_Eij(Vm, T, x)
        Dij = np.zeros((self.ncomps, self.ncomps))

        for i in range(self.ncomps):
            for j in range(self.ncomps):
                for k in range(self.ncomps):
                    Dij[i][j] += d[i][0][k] * E[k, j]
                Dij[i][j] *= x[i] / (2 * particle_density)
        return Dij

    def thermal_diffusion_coeff(self, T, Vm, x, N=None,
                                use_independent=False, dependent_idx=None,
                                frame_of_reference='CoN', solvent_idx=None):
        r"""TV-Property
        Compute thermal diffusion coefficients, $D_{T,i}$ [mol / m^2 s]
        Default definition is

        $$ J_i^{(n, n)} = D_{T,i} \nabla \ln T - \sum_j D_{ij} \nabla n_j, \nabla p = F_k = 0 \forall k $$

        where the flux, $J_i^{(n, n)}$ is on a molar basis, in the molar frame of reference. For fluxes in other frames
        of reference, use the 'frame_of_reference' kwarg. For the diffusion coefficients corresponding to an
        independent set of forces, defined by

        $$ J_i^{(n, n)} = D_{T,i} \nabla \ln T - \sum_{j \neq l} D_{ij} \nabla n_j, \nabla p = F_k = 0 \forall k $$

        where $l$ is the index of the dependent molar density gradient, use the 'use_independent' and 'dependent_idx' kwargs.
        See Eq. (23) in RET for Mie fluids (https://doi.org/10.1063/5.0149865)
        &&
        Args:
            T (float) : Temperature [K]
            Vm (float) : Molar volume [m^3 / mol]
            x (array_like) : Mole fractions [-]
            N (int, optional) : Enskog approximation order (>=2). Defaults to 2.
            use_independent (bool, optional) : Return diffusion coefficients for independent set of forces.
            dependent_idx (int, optional) : Index of the dependent molar density gradient (only if use_dependent=True).
                                Defaults to last component.
            frame_of_reference (str, optional) : What frame of reference the coefficients apply to. Valid options are
                                        `'CoM'` (centre of mass / barycentric), `'CoN'` (centre of moles), `'CoV'` (centre of volume)
                                        `'solvent'` (together with `solvent_idx`) or `'zarate'`, for the coefficients as
                                        defined by Ortiz de Zarate (doi 10.1140/epje/i2019-11803-2).
            solvent_idx (int, optional) : Index of component identified as solvent (only when using `frame_of_reference='solvent'`)

        Returns:
            (1D array) : Thermal diffusion coefficients. Unit [mol m^2 / s]
        """
        if N is None:
            N = self.default_N
<<<<<<< HEAD
        while dependent_idx < 0:
            dependent_idx += self.ncomps
=======
        if dependent_idx is None:
            dependent_idx = self.ncomps - 1
        while dependent_idx < 0:
            dependent_idx += self.ncomps

>>>>>>> 39258611
        self.check_valid_composition(x)

        if N < 2:
            warnings.warn('Thermal diffusion is a 2nd order phenomena, cannot be computed for N < 2 (got N = '
                          + str(N) + ')', RuntimeWarning, stacklevel=2)
            return np.full(self.ncomps, np.nan)

        use_zarate = False
        if frame_of_reference.lower() == 'zarate':
            frame_of_reference = 'CoN'
            use_zarate = True
            use_independent = True

        particle_density = Avogadro / Vm
        d = self.compute_diffusion_coeff_vector(particle_density, T, x, N=N)
        d = self.reshape_diffusion_coeff_vector(d)
        a = self.compute_cond_vector(particle_density, T, x, N=N)
        P = self.get_P_factors(Vm, T, x)
        rdf = self.get_rdf(particle_density, T, x)
        cd = self.get_contact_diameters(particle_density, T, x)

        b = np.empty((self.ncomps, self.ncomps)) # Precomputing some factors that are used many places later
        if self.is_idealgas is True:
            b = np.identity(self.ncomps)
        else:
            for j in range(self.ncomps):
                for k in range(self.ncomps):
                    b[j, k] = k_delta(j, k) + (4 * np.pi / 3) * particle_density * x[k] * cd[j][k] ** 3 * self.M[j, k] \
                              * rdf[j][k]

        DT = np.zeros(self.ncomps)
        for i in range(self.ncomps):
            outer_sum = 0
            for j in range(self.ncomps):
                inner_sum = 0
                for k in range(self.ncomps):
                    inner_sum += b[j, k]
                outer_sum += d[i][0][j] * x[j] * inner_sum
            DT[i] = (x[i] / 2) * (a[i] - outer_sum)
        psi = self.get_com_2_for_matr(T, Vm, x, frame_of_reference, solvent_idx=solvent_idx)
        DT = psi @ DT

        if use_independent is True:
            if dependent_idx is None:
                dependent_idx = self.ncomps - 1

            Dij = self.interdiffusion_general(T, Vm, x, N=N)
            Dij = psi @ Dij
            for i in range(self.ncomps):
                tmp = 0
                for k in range(self.ncomps):
                    for m in range(self.ncomps):
                        tmp += particle_density * x[m] * b[m, k]

                DT[i] += (Dij[i, dependent_idx] / P[dependent_idx]) * tmp

        DT /= Avogadro # Dividing by Avogadros number to convert unit from particle number to mole number
        if use_zarate is True:
            D = self.interdiffusion(T, Vm, x, N=N, use_independent=True, dependent_idx=dependent_idx, frame_of_reference='CoN',
                                    use_binary=False)
            DT_indep = np.empty(self.ncomps - 1)
            D_indep = compress_diffusion_matr(D, dependent_idx)
            DT_idx = 0
            x_factor = np.empty(self.ncomps - 1)

            for i in range(self.ncomps):
                if i == dependent_idx:
                    continue
                x_factor[DT_idx] = x[i]
                DT_indep[DT_idx] = DT[i]
                DT_idx += 1
            X = self.get_zarate_X_matr(x, dependent_idx)
            c = 1 / Vm
            DT = np.linalg.solve(- c * X, (DT_indep + c * D_indep @ x_factor) / T)

        return DT

    def thermal_diffusion_ratio(self, T, Vm, x, N=None):
        r"""TV-property
        Calculate the "independent" thermal diffusion ratios, $k_{T, i}$ defined by

        $$ J_i^{(n, n)} = - \sum_{j \neq l} D_{ij}^{(I, n)} ( \nabla n_j + n_j k_{T, j} D_{T, j}^{(I, n)} \nabla \ln T ) $$

        and

        $$ \sum_i x_i \sum_j [\delta_{ij} + (4 \pi / 3) \sigma_{ij}^3 n_j M_{ij} \chi_{ij} - (n_j k_{T,j} / k_B T) ( d \mu_i / n_j )_{T,n_{l \neq j}}] = 0 $$

        This definition implies that

        $$ \nabla n_j = -n_j k_{T,j} \nabla \ln T\ \forall j $$

        when all mass fluxes vanish. For models initialised with `is_idealgas=True`, the second equation is replaced with

        $$ \sum_i x_i k_{T,i} = 1 $$

        The thermal diffusion ratios are independent of the frame of reference.
        See Eq. (26-27) in RET for Mie fluids (https://doi.org/10.1063/5.0149865)
        &&
        Args:
            T (float) : Temperature [K]
            Vm (float) : Molar volume [m3 / mol]
            x (array_like) : Molar composition [-]
            N (int, optional) : Enskog approximation order (>= 2)

        Returns:
            (1D array) : The thermal diffusion ratio of each component. Unit Dimensionless.
        """
        if N is None:
            N = self.default_N

        key = tuple((T, Vm, tuple(x), N))
        if key in self.computed_kT.keys():
            return self.computed_kT[key]

        if N < 2:
            warnings.warn('Thermal diffusion is a 2nd order phenomena, cannot be computed for N < 2 (got N = '
                          + str(N) + ')', RuntimeWarning, stacklevel=2)
            return np.full(self.ncomps, np.nan)

        particle_density = Avogadro / Vm
        DT = self.thermal_diffusion_coeff(T, Vm, x, N=N, frame_of_reference='CoM',
                                          use_independent=True, dependent_idx=self.ncomps - 1)
        Dij = self.interdiffusion(T, Vm, x, N=N, frame_of_reference='CoM',
                                  use_binary=False, use_independent=True, dependent_idx=self.ncomps - 1)
        rdf = self.get_rdf(particle_density, T, x)
        cd = self.get_contact_diameters(particle_density, T, x)
        P = self.get_P_factors(Vm, T, x)
        A = np.zeros((self.ncomps, self.ncomps))

        for i in range(self.ncomps - 1):
            for j in range(self.ncomps):
                A[i, j] = - Dij[i, j] * x[j] * (1 / Vm) # density in moles, because DT has unit moles (not particles)

        for i in range(self.ncomps):
            A[-1, i] = x[i] * P[i]

        # Overwriting the DT vector for the final element of the b-vector of A @ kT = b
        if self.is_idealgas is True:
            DT[-1] = 1
        else:
            DT[-1] = 0
            for i in range(self.ncomps):
                for j in range(self.ncomps):
                    DT[-1] += x[i] * (k_delta(i, j) + (4 * np.pi / 3) * particle_density * x[j] * cd[i][j]**3 * self.M[i, j] * rdf[i][j])

        kT = np.linalg.solve(A, DT)

        self.computed_kT[key] = tuple(kT)
        return kT

    def thermal_diffusion_factor(self, T, Vm, x, N=None):
        r"""TV-property
        Compute the thermal diffusion factors $\alpha_{ij}$, defined by

        $$ \alpha_{ij} = k_{T, i} - k_{T, j} $$

        where $k_{T,i}$ are the thermal diffusion ratios. This definition implies that

        $$ \nabla \ln (n_i / n_j) = - \alpha_{ij} \nabla \ln T $$

        when the mass fluxes vanish. The thermal diffusion factors are independent of the frame of reference.
        See Eq. (29) in RET for Mie fluids (https://doi.org/10.1063/5.0149865)
        &&
        Args:
            T (float) : Temperature [K]
            Vm (float) : Molar volume [m3 / mol]
            x (array_like) : Molar composition [-]
            N (int, optional) : Enskog approximation order (>= 2)

        Returns:
            (2D array) : The thermal diffusion factors of the mixture. Dimensionless.
        """
        if N is None:
            N = self.default_N

        if N < 2:
            warnings.warn('Thermal diffusion is a 2nd order phenomena, cannot be computed for N < 2 (got N = '
                          + str(N) + ')', RuntimeWarning, stacklevel=2)
            return np.full((self.ncomps, self.ncomps), np.nan)

        kT = self.thermal_diffusion_ratio(T, Vm, x, N=N)
        alpha = np.empty((self.ncomps, self.ncomps))
        for i in range(self.ncomps):
            for j in range(self.ncomps):
                alpha[i, j] = kT[i] - kT[j]

        return alpha

    def soret_coefficient(self, T, Vm, x, N=None, use_zarate=True, dependent_idx=-1):
        r"""TV-Property
        Compute the Soret coefficients, $S_{T, ij}$. If `use_zarate=False`, the Soret coefficient is defined by

        $$ S_{T, ij} = \alpha_{ij} / T $$

        where $\alpha_{ij}$ are the thermal diffusion factors. If `use_zarate=True`, uses the definition proposed by
        Ortiz de Zarate in (doi 10.1140/epje/i2019-11803-2), i.e.

        $$ X^{-1} D^{(x)} X (S_T) = (D_T) $$

        where $(S_T)$ and $(D_T)$ indicate the vectors of Soret coefficients and thermal diffusion coefficients.
        Or, following the notation in the memo on definitions of diffusion and thermal diffusion coefficients,

        $$ D^{(z)} (S_T) = (D_T). $$

        The Soret coefficients defined this way satisfy

        $$ X (S_T) \nabla T = - (\nabla x) $$

        and

        $$ W (S_T) \nabla T = - (\nabla w) $$

        which in a binary mixture reduces to the same as the definition used when `use_zarate=False`, i.e.

        $$ S_T = - \frac{\nabla x_1}{x_1 (1 - x_1) \nabla T}$$

        if species 2 is the dependent species.

        &&
        Args:
            T (float) : Temperature [K]
            Vm (float) : Molar volume [m3 / mol]
            x (array_like) : Molar composition
            N (int, optional) : Enskog approximation order (>= 2)
            use_zarate (bool, optional) : Use Ortiz de Zarate formulation of the Soret coefficient, as given in the
                                        method description and (doi 10.1140/epje/i2019-11803-2). Defaults to `True`.
            dependent_idx (int) : Only applicable when `use_zarate=True` (default behaviour). The index of the dependent
                                    species. Defaults to the last species.
        """
        if N is None:
            N = self.default_N

        if N < 2:
            warnings.warn('Thermal diffusion is a 2nd order phenomena, cannot be computed for N < 2 (got N = '
                          + str(N) + ')', RuntimeWarning, stacklevel=2)
            return np.full((self.ncomps, self.ncomps), np.nan)

        if use_zarate is True:
            D = self.interdiffusion(T, Vm, x, N=N, frame_of_reference='zarate', dependent_idx=dependent_idx, use_binary=False)
            DT = self.thermal_diffusion_coeff(T, Vm, x, N=N, frame_of_reference='zarate', dependent_idx=dependent_idx)
            return np.linalg.solve(D, DT)

        alpha = self.thermal_diffusion_factor(T, Vm, x, N=N)
        return alpha / T

    def thermal_conductivity(self, T, Vm, x, N=None):
        r"""TV-Property
        Compute the thermal conductivity, $\lambda$. For models initialized with `is_idealgas=True`, the thermal
        conductivity is not a function of density (i.e. $d \lambda / d V_m = 0$).
        See Eq. (13) in RET for Mie fluids (https://doi.org/10.1063/5.0149865)
        &&
        Args:
            T (float) : Temperature [K]
            Vm (float) : Molar volume [m3 / mol]
            x (array_like) : Molar composition [-]
            N (int, optional) : Enskog approximation order (>= 2)

        Returns:
            (float) : The thermal conductivity of the mixture.
        """
        if N is None:
            N = self.default_N
        self.check_valid_composition(x)
        particle_density = Avogadro / Vm
        a = self.compute_cond_vector(particle_density, T, x, N=N)
        rdf = self.get_rdf(particle_density, T, x)
        K = self.cpp_kingas.get_K_factors(particle_density, T, x)
        cd = self.get_contact_diameters(particle_density, T, x)
        d = self.compute_diffusion_coeff_vector(particle_density, T, x, N=N)
        d = self.reshape_diffusion_coeff_vector(d)

        lambda_dblprime = 0
        if self.is_idealgas is False: # lambda_dblprime is only nonzero when density corrections are present, and vanishes at infinite dilution
            for i in range(self.ncomps):
                for j in range(self.ncomps):
                    lambda_dblprime += particle_density ** 2 * np.sqrt(2 * pi * self.m[i] * self.m[j] * Boltzmann * T / (self.m[i] + self.m[j])) \
                                        * (x[i] * x[j]) / (self.m[i] + self.m[j]) * (cd[i][j] ** 4) * rdf[i][j]
            lambda_dblprime *= (4 * Boltzmann / 3)

        lambda_prime = 0
        dth = self.compute_dth_vector(particle_density, T, x, N=N)
        for i in range(self.ncomps):
            tmp = 0
            for k in range(self.ncomps):
                tmp += d[i, 1, k] * dth[k]
            lambda_prime += x[i] * K[i] * (a[self.ncomps + i] - tmp)
        lambda_prime *= (5 * Boltzmann / 4)

        cond = lambda_prime + lambda_dblprime
        return cond

    def viscosity(self, T, Vm, x, N=None):
        r"""TV-Property
        Compute the shear viscosity, $\eta$. For models initialized with `is_idealgas=True`, the shear viscosity
        is not a function of density (i.e. $d \eta / d V_m = 0). See Eq. (12) in RET for Mie fluids (https://doi.org/10.1063/5.0149865)
        &&
        Args:
            T (float) : Temperature [K]
            Vm (float) : Molar volume [m3 / mol]
            x (array_like) : Molar composition [-]
            N (int, optional) : Enskog approximation order

        Returns:
            (float) : The shear viscosity of the mixture.
        """
        if N is None:
            N = self.default_N
        self.check_valid_composition(x)

        particle_density = Avogadro / Vm
        b = self.compute_visc_vector(T, particle_density, x, N=N)
        cd = self.get_contact_diameters(particle_density, T, x)
        rdf = self.get_rdf(particle_density, T, x)
        K_prime = self.cpp_kingas.get_K_prime_factors(particle_density, T, x)

        eta_prime = 0
        for i in range(self.ncomps):
            eta_prime += K_prime[i] * x[i] * b[i]
        eta_prime *= Boltzmann * T / 2

        eta_dblprime = 0
        if self.is_idealgas is False: # eta_dblprime is only nonzero when density corrections are present, and vanish at infinite dilution
            for i in range(self.ncomps):
                for j in range(self.ncomps):
                    eta_dblprime += np.sqrt(self.m[i] * self.m[j] / (self.m[i] + self.m[j])) * x[i] * x[j] * cd[i][j]**4 * rdf[i][j]
            eta_dblprime *= 4 * particle_density**2 * np.sqrt(2 * np.pi * Boltzmann * T) / 15

        return eta_prime + eta_dblprime

    def bulk_viscosity(self, T, Vm, x, N=None):
        """TV-property
        Not implemented

        Raises:
            NotImplementedError
        """
        if N is None:
            N = self.default_N
        self.check_valid_composition(x)
        raise NotImplementedError("Bulk viscosity is not implemented yet. See 'Multicomp docs' for more info.")

    def conductivity_matrix(self, T, Vm, x, N=2, formulation='T-psi', frame_of_reference='CoM', use_thermal_conductivity=None):
        r"""TV-Property
        Compute the conductivity matrix $L$, for use in NET calculations. The Flux/Force formulation used in the NET
        model is selected using the `formulation` kwarg. Currently implemented formulations are:
        ----------------------------------------------------------------------------------------------

        `'T-psi'`:

        ----------------------------------------------------

        $$ J_q = L_{qq} \nabla (1 / T) - \sum_{i=1}^{N_c-1}(1 / T) L_{qi} \nabla_T \Psi_{i; p, x} $$

        $$ J_i = L_{iq} \nabla (1 / T) - \sum_{j=1}^{N_c-1}(1 / T) L_{ij} \nabla_T \Psi_{j; p, x} $$

        Where

        $$ \Psi_i = \mu_i - \mu_{N_c} $$

        and $N_c$ denotes the number of components. The last component is used as the dependent component.
        The fluxes in this formulation are on a *mass basis*, and the formulation is implemented in the centre of
        mass frame of reference. The formulation is only implemented for ideal gases.
        ----------------------------------------------------------------------------------------------
        &&
        Args:
            T (float) : Temperature [K]
            Vm (float) : Molar volume [m3 / mol]
            x (1darray) : Molar composition [-]
            N (int, optional) : Enskog approximation order (must be >= 2 for thermal effects)
            formulation (str, optional) : The NET formulation for which to compute the conductivity matrix.
            frame_of_reference (str, optional) : The frame of reference ('CoM', 'CoN', 'CoV', or 'solvent'). Default: 'CoM'.
            use_thermal_conductivity (callable, optional) : External thermal conductivity model. Assumed to have the signature
                    use_thermal_conductivity(T, Vm, x), returning the thermal conductivity in [W / m K]. Defaults to None.
                    If no model is supplied, KineticGas is used to compute thermal conductivity.

        Returns:
            ndarray : The conductivity matrix, contents will vary depending on the `formulation` kwarg.
        """
        if formulation == 'T-psi':
            L = np.zeros((self.ncomps, self.ncomps))
            rho = Avogadro / Vm
            d = self.compute_diffusion_coeff_vector(rho, T, x, N=N)
            d = self.reshape_diffusion_coeff_vector(d)

            d0 = d[:, 0, :]
            for i in range(self.ncomps - 1):
                for j in range(self.ncomps - 1):
                    L[i + 1][j + 1] = d0[i][j] * x[i] * x[j] * self.m[i] * self.m[j] / (2 * Boltzmann)

            k_T = self.thermal_diffusion_ratio(T, Vm, x, N=N)
            for i in range(self.ncomps - 1):
                for j in range(self.ncomps - 1):
                    L[0, i + 1] -= L[i + 1, j + 1] * Boltzmann * T * (((1 - k_T[j]) / self.m[j]) - ((1 - k_T[-1]) / self.m[-1]))

                L[i + 1, 0] = L[0, i + 1]

            if use_thermal_conductivity is None:
                cond = self.thermal_conductivity(T, Vm, x, N=N)
            else:
                cond = use_thermal_conductivity(T, Vm, x)

            L[0, 0] = T ** 2 * cond
            for i in range(self.ncomps - 1):
                L[0, 0] -= Boltzmann * T * L[0, i + 1] * (((1 - k_T[i]) / self.m[i]) - ((1 - k_T[-1]) / self.m[-1]))

            return L

        raise KeyError(f'Invalid formulation : {formulation}')

    def resistivity_matrix(self, T, Vm, x, N=2, formulation='T-psi', frame_of_reference='CoM', use_thermal_conductivity=None):
        r"""TV-property
        Compute the resistivity matrix $R = L^{-1}$, for use in NET calculations. The Flux/Force formulation used in the NET
        model is selected using the `formulation` kwarg. Currently implemented formulations are:
        ----------------------------------------------------------------------------------------------

        `'T-psi'`:

        ----------------------------------------------------

        $$ J_q = L_{qq} \nabla (1 / T) - \sum_{i=1}^{N_c-1}(1 / T) L_{qi} \nabla_T \Psi_i $$

        $$ J_i = L_{iq} \nabla (1 / T) - \sum_{j=1}^{N_c-1}(1 / T) L_{ij} \nabla_T \Psi_j $$

        Where

        $$ \Psi_i = \mu_i - \mu_{N_c} $$

        and $N_c$ denotes the number of components. The last component is used as the dependent component.
        The fluxes in this formulation are on a *mass basis*, and the formulation is implemented in the centre of
        mass frame of reference. The formulation is only implemented for ideal gases.
        ----------------------------------------------------------------------------------------------
        &&
        Args:
            T (float) : Temperature [K]
            Vm (float) : Molar volume [m3 / mol]
            x (1darray) : Molar composition [-]
            N (int, optional) : Enskog approximation order (must be >= 2 for thermal effects)
            formulation (str, optional) : The NET formulation for which to compute the conductivity matrix.
            frame_of_reference (str, optional) : The frame of reference ('CoM', 'CoN', 'CoV', or 'solvent'). Default: 'CoM'.
            use_thermal_conductivity (callable, optional) : External thermal conductivity model. Assumed to have the signature
                    thermal_conductivity(T, Vm, x), returning the thermal conductivity in [W / m K]. Defaults to None.
                    If no model is supplied, KineticGas is used to compute the thermal conductivity.

        Returns:
            ndarray : The resistivity matrix, contents will vary depending on the `formulation` kwarg.
        """
        if formulation == 'T-psi':
            L = self.conductivity_matrix(T, Vm, x, N=N, formulation=formulation, frame_of_reference=frame_of_reference,
                                         use_thermal_conductivity=use_thermal_conductivity)
            return np.linalg.inv(L)


        raise KeyError(f'Invalid formulation : {formulation}')

    #####################################################
    #                    Tp-interface                   #
    # Compute properties as a function of (T, p, x) by  #
    # Using self.eos to compute molar volume            #
    #####################################################

    def interdiffusion_tp(self, T, p, x, N=None,
                            use_independent=True, dependent_idx=None,
                            frame_of_reference='CoN', use_binary=True,
                            solvent_idx=None
                          ):
        """Tp-property
        Compute molar volume using the internal equation of state (`self.eos`), assuming vapour, and pass the call to
        `self.interdiffusion`. See `self.interdiffusion` for documentation.
        """
        Vm, = self.eos.specific_volume(T, p, x, self.eos.VAPPH) # Assuming vapour phase
        return self.interdiffusion(T, Vm, x, N=N, use_independent=use_independent,
                                   dependent_idx=dependent_idx, frame_of_reference=frame_of_reference,
                                   use_binary=use_binary, solvent_idx=solvent_idx)

    def thermal_diffusion_coeff_tp(self, T, p, x, N=None,
                                    use_independent=False, dependent_idx=None,
                                    frame_of_reference='CoN', solvent_idx=None
                                    ):
        """Tp-property
        Compute molar volume using the internal equation of state (`self.eos`), assuming vapour, and pass the call to
        `self.thermal_diffusion_coeff`. See `self.thermal_diffusion_coeff` for documentation.
        """
        Vm, = self.eos.specific_volume(T, p, x, self.eos.VAPPH)  # Assuming vapour phase
        return self.thermal_diffusion_coeff(T, Vm, x, N=N, use_independent=use_independent,
                                   dependent_idx=dependent_idx, frame_of_reference=frame_of_reference,
                                   solvent_idx=solvent_idx)

    def thermal_diffusion_factor_tp(self, T, p, x, N=None):
        """Tp-Property
        Compute molar volume using the internal equation of state (`self.eos`), assuming vapour, and pass the call to
        `self.thermal_diffusion_factor`. See `self.thermal_diffusion_factor` for documentation.
        """
        Vm, = self.eos.specific_volume(T, p, x, self.eos.VAPPH)  # Assuming vapour phase
        return self.thermal_diffusion_factor(T, Vm, x, N=N)

    def thermal_coductivity_tp(self, T, p, x, N=None):
        """Tp-property
        Compute molar volume using the internal equation of state (`self.eos`), assuming vapour, and pass the call to
        `self.thermal_conductivity`. See `self.thermal_conductivity` for documentation.
        """
        Vm, = self.eos.specific_volume(T, p, x, self.eos.VAPPH)  # Assuming vapour phase
        return self.thermal_conductivity(T, Vm, x, N=N)

    def viscosity_tp(self, T, p, x, N=None):
        """Tp-property
        Compute molar volume using the internal equation of state (`self.eos`), assuming vapour, and pass the call to
        `self.viscosity`. See `self.viscosity` for documentation.
        """
        Vm, = self.eos.specific_volume(T, p, x, self.eos.VAPPH)  # Assuming vapour phase
        return self.viscosity(T, Vm, x, N=N)

    #####################################################
    #        Frame of Reference Transformations         #
    #####################################################

    def get_com_2_for_matr(self, T, Vm, x, FoR, **kwargs):
        r"""FOR-Transform
        Dispatcher to get a specific 'change of frame of reference' matrix for transformation from
        centre of mass to 'FoR'.
        Returns the appropriate matrix for the transformations derived in Appendix A of ... to transform a flux
        from the centre of mass frame of reference to the 'FoR' frame of reference by the transformation

        $$ J^{(n, FoR)} = \psi @ J^{(n, m)} $$

        where $\psi$ is the matrix returned by this method, and $J$ is the vector of (all) molar fluxes, with the
        subscript indicating the frame of reference.
        &&
        Args:
            T (float) : Temperature [K]
            Vm (float) : Molar volume [m3 / mol]
            x (array_like) : Molar composition [-]

        Returns:
            (2Darray) : The $N$ x $N$ transformation matrix to transform the fluxes, with $N$ being the number of
                            components.
        """
        if FoR == 'CoN':
            return self.get_com_2_con_matr(x)
        elif FoR == 'solvent':
            return self.get_com_2_solv_matr(x, kwargs['solvent_idx'])
        elif FoR == 'CoM':
            return np.identity(self.ncomps)
        elif FoR == 'CoV':
            return self.get_com_2_cov_matr(T, Vm, x)
        else:
            print('Invalid frame of reference key :', FoR)
            print("Valid keys are 'CoN' (centre of moles), 'CoM' (centre of mass), 'solvent' (solvent),")
            print("and 'CoV' (centre of volume).")
            print("When using 'solvent', the solvent compontent index must be supplied via the 'solvent_idx' kwarg")
            raise KeyError('Invalid frame of reference key : ' + FoR)

    def get_com_2_con_matr(self, x):
        """FOR-Transform
        Get transformation matrix from centre of mass (CoM) to centre of moles (CoN).
        &&
        Args:
            x (array_like) : Molar composition [-]

        Returns:
            (2d array) : Transformation matrix $\Psi^{n \leftmapsto m}$
        """
        psi = np.identity(self.ncomps)
        w = x * self.m / sum(x * self.m)
        for i in range(self.ncomps):
            for j in range(self.ncomps):
                psi[i, j] += x[i] * ((w[j] / x[j]) - 1) #  (1 - w[j] * x[k] / (x[j] * w[k]))
        return psi

    def get_com_2_solv_matr(self, x, solvent_idx):
        """FOR-Transform
        Get transformation matrix from centre of mass (CoM) to solvent (solvent) frame of reference
        &&
        Args:
            x (array_like) : Molar composition [-]
            solvent_idx (int) : The component index of the solvent.

        Returns:
            2darray : The transformation matrix $\Psi^{n_k \leftmapsto m}$, where $k$ is the `solvent_idx`.
        """
        if solvent_idx < 0:
            solvent_idx += self.ncomps
        psi = np.identity(self.ncomps)
        m = self.m * Avogadro * 1e3
        wt_frac = m * x / sum(m * x)
        for i in range(self.ncomps):
            for j in range(self.ncomps):
                psi[i, j] += x[i] * ((wt_frac[j] / x[j]) - (k_delta(j, solvent_idx) / x[solvent_idx]))
        return psi

    def get_com_2_cov_matr(self, T, Vm, x):
        """FOR-Transform
        Get centre of mass (CoM) to centre of volume (CoV) transformation matrix
        &&
        Args:
            T (float) : Temperature [K]
            Vm (float) : Molar volume [m3 / mol]
            x (array_like) : Molar composition [-]

        Returns:
            2d array : The transformation matrix $\Psi^{V \leftmapsto m}$.
        """
        p, = self.eos.pressure_tv(T, Vm, x)
        _, dvdn = self.eos.specific_volume(T, p, x, self.eos.VAPPH, dvdn=True)
        psi = np.identity(self.ncomps)
        m = self.m * Avogadro * 1e3
        wt_frac = m * x / sum(m * x)
        for i in range(self.ncomps):
            for j in range(self.ncomps):
                psi[i, j] += x[i] * ((wt_frac[j] / x[j]) - (dvdn[j] / Vm))
        return psi

    def get_solv_2_solv_matr(self, x, prev_solv_idx, new_solv_idx):
        """FOR-Transform
        Get solvent-to-solvent frame of reference transformation matrix
        &&
        Args:
            x (array_like) : Molar composition [-]
            prev_solv_idx (int) : Component index of the old (current) solvent
            new_solv_idx (int) : Component index of the new solvent

        Returns:
            2d array : The transformation matrix $\Psi^{n_k \leftmapsto n_l}$, where $k$ is `new_solv_idx` and $l$ is `prev_solv_idx`.
        """
        psi = np.identity(self.ncomps)
        k = prev_solv_idx # Arbitrary component (tested)
        for i in range(self.ncomps):
            for j in range(self.ncomps):
                psi[i, j] -= x[i] * (k_delta(j, new_solv_idx) - k_delta(j, prev_solv_idx) * k_delta(k, new_solv_idx)) / \
                             x[new_solv_idx]
        return psi

    def get_zarate_X_matr(self, x, dependent_idx):
        """FOR-Transform
        Compute the matrix $X$ as defined by Zárate. See (Definition of frame-invariant thermodiffusion and Soret coefficients for ternary mixtures)
        and memo on diffusion coefficient definitions.
        &&
        Args:
            x (array_like) : Molar composition [-]
            dependent_idx (int) : Index of the dependent species
        Returns:
            2d array : The transformation matrix $X$
        """
        while dependent_idx < 0:
            dependent_idx += self.ncomps

        X = np.zeros((self.ncomps - 1, self.ncomps - 1))
        i_idx = 0
        for i in range(self.ncomps):
            if i == dependent_idx:
                continue
            X[i_idx][i_idx] = x[i]
            j_idx = 0
            for j in range(self.ncomps):
                if j == dependent_idx:
                    continue
                X[i_idx][j_idx] -= x[i] * x[j]
                j_idx += 1
            i_idx += 1
        return X

    def get_zarate_W_matr(self, x, dependent_idx):
        """FOR-Transform
        Compute the matrix $W$ as defined by Zárate. See (Definition of frame-invariant thermodiffusion and Soret coefficients for ternary mixtures)
        and memo on diffusion coefficient definitions.
        &&
        Args:
            x (array_like) : Molar composition [-]
            dependent_idx (int) : Index of the dependent species
        Returns:
            2d array : The transformation matrix $W$
        """
        wt_fracs = x * self.mole_weights / sum(x * self.mole_weights)
        return self.get_zarate_X_matr(wt_fracs, dependent_idx)

    ######################################################
    #         Interface to top-level C++ methods         #
    ######################################################

    def get_conductivity_matrix(self, particle_density, T, mole_fracs, N=None):
        """cpp-interface
        Compute the elements of the matrix corresponding to the set of equations that must be solved for the
        thermal response function sonine polynomial expansion coefficients:
        Eq. (6) in RET for Mie fluids (https://doi.org/10.1063/5.0149865)
        &&
        Args:
            particle_density (float) : Particle density (not molar!) [1 / m3]
            T (float) : Temperature [K]
            mole_fracs (list[float]) : Molar composition [-]
            N (Optional, int) : Enskog approximation order.

        Returns:
            2Darray : ($N N_c$ x $N N_c$) matrix, where $N$ is the Enskog approximation order and $N_c$ is
                        the number of components.
        """
        if N is None:
            N = self.default_N
        self.check_valid_composition(mole_fracs)
        return self.cpp_kingas.get_conductivity_matrix(particle_density, T, mole_fracs, N)

    def get_conductivity_vector(self, particle_density, T, mole_fracs, N):
        """cpp-interface
        Compute the right-hand side vector to the set of equations that must be solved for the
        thermal response function Sonine polynomial expansion coefficients:
        Eq. (6) in RET for Mie fluids (https://doi.org/10.1063/5.0149865)
        &&
        Args:
            particle_density (float) : Particle density (not molar!) [1 / m3]
            T (float) : Temperature [K]
            mole_fracs (list<float>) : Molar composition [-]
            N (Optional, int) : Enskog approximation order.

        Returns:
            (1Darray) : ($N N_c$,) vector, where $N$ is the Enskog approximation order and $N_c$ is
                            the number of components.
        """
        if N is None:
            N = self.default_N
        self.check_valid_composition(mole_fracs)
        return self.cpp_kingas.get_conductivity_vector(particle_density, T, mole_fracs, N)

    def get_diffusion_vector(self, particle_density, T, mole_fracs, N=None):
        """cpp-interface
        Compute the right-hand side vector to the set of equations that must be solved for the
        diffusive response function Sonine polynomial expansion coefficients.
        Eq. (10) in RET for Mie fluids (https://doi.org/10.1063/5.0149865)
        &&
        Args:
            particle_density (float) : Particle density (not molar!) [1 / m3]
            T (float) : Temperature [K]
            mole_fracs (list[float]) : Molar composition [-]
            N (Optional, int) : Enskog approximation order.

        Returns:
            (1Darray) : ($N N_c^2$,) vector, where $N$ is the Enskog approximation order and $N_c$ is
                            the number of components.
        """
        if N is None:
            N = self.default_N
        self.check_valid_composition(mole_fracs)
        return np.array(self.cpp_kingas.get_diffusion_vector(particle_density, T, mole_fracs, N))

    def get_contact_diameters(self, particle_density, T, x):
        """cpp-interface
        Compute collision diameters given by Eq. (40) in RET for Mie fluids (https://doi.org/10.1063/5.0149865)
        &&
        Args:
            particle_density (float) : Particle density (not molar!) [1 / m3]
            T (float) : Temperature [K]
            x (list[float]) : Molar composition [-]

        Returns:
            2d array : Collision diameters [m], indexed by component pair.
        """
        key = tuple((particle_density, T))
        if key in self.computed_cd.keys():
            return self.computed_cd[key]

        cd = self.cpp_kingas.get_contact_diameters(particle_density, T, x)
        self.computed_cd[key] = cd
        return cd

    def get_rdf(self, particle_density, T, x):
        """cpp-interface
        Compute the radial distribution function at contact
        &&
        Args:
            particle_density (float) : Particle density (not molar!) [1 / m3]
            T (float) : Temperature [K]
            x (list[float]) : Molar composition [-]

        Returns:
            2d array : RDF at contact, indexed by component pair.
        """
        key = tuple((particle_density, T, tuple(x)))
        if key in self.computed_rdf.keys():
            return self.computed_rdf[key]

        rdf = self.cpp_kingas.get_rdf(particle_density, T, x)
        self.computed_rdf[key] = rdf
        return rdf

    #####################################################
    #          Evaluation of Matrix equations           #
    #####################################################

    def compute_diffusion_coeff_vector(self, particle_density, T, mole_fracs, N=None):
        """Utility
        Compute the diffusive response function Sonine polynomial expansion coefficients by solving the set of equations

        $$D d = \delta$$

        Corresponding to Eq. (10) in RET for Mie fluids (https://doi.org/10.1063/5.0149865)
        Where $D$ is the matrix returned by the c++ method `get_diffusion_matrix`, and $\delta$ is the vector
        returned by the c++ method `get_diffusion_vector`.
        &&
        Args:
            particle_density (float) : Particle density (not molar!) [1 / m3]
            T (float) : Temperature [K]
            mole_fracs (list[float]) : Molar composition [-]
            N (Optional, int) : Enskog approximation order.

        Returns:
            1Darray : ($N N_c^2$,) vector, where $N$ is the Enskog approximation order and $N_c$ is
                            the number of components, containing the diffusive response function sonine polynomial
                            expansion coefficients ($d_{i, j}^{(q)}$). See `reshape_diffusive_coeff_vector` for help on practical usage.
        """
        if N is None:
            N = self.default_N
        self.check_valid_composition(mole_fracs)
        if (T, particle_density, tuple(mole_fracs), N) in self.computed_d_points.keys():
            return np.array(self.computed_d_points[(T, particle_density, tuple(mole_fracs), N)])

        diffusion_matr = self.cpp_kingas.get_diffusion_matrix(particle_density, T, mole_fracs, N)
        diffusion_vec = self.get_diffusion_vector(particle_density, T, mole_fracs, N=N)

        if any(np.isnan(np.array(diffusion_matr).flatten())):
            warnings.warn('Diffusion-matrix contained NAN elements!')
            d = np.array([np.nan for _ in diffusion_vec])
        else:
            d = lin.solve(diffusion_matr, diffusion_vec)

        self.computed_d_points[(T, particle_density, tuple(mole_fracs), N)] = tuple(d)
        return d

    def reshape_diffusion_coeff_vector(self, d):
        """Utility
        The vector returned by `compute_diffusion_coeff_vector` contains the diffusive response function sonine
        polynomial expansion coefficients (eg. $d_{i, j}^{(q)}$ ).
        To more easily access the correct coefficients, this method reshapes the vector to a matrix indiced
        as `d[i][q][j]` where i and j are component indices, and q refferes to the approximation order summation index.
        &&
        Args:
            d (1D array) : The array returned by `get_diffusion_coeff_vector`

        Returns:
            3D array : The matrix of $d_{i, j}^{(q)}$ coefficients ordered as `d[i][q][j]`
        """

        N = len(d) // (self.ncomps * self.ncomps)
        matr = np.zeros((self.ncomps, N, self.ncomps))
        for i in range(self.ncomps):
            for q in range(N):
                for k in range(self.ncomps):
                    matr[i, q, k] = d[N * self.ncomps * k + self.ncomps * q + i]
        return matr
    
    def compute_dth_vector(self, particle_density, T, mole_fracs, N=None):
        r"""Utility
        Compute the coefficients $d_i^{(J = 0)}$, by solving the set of equations

        $$\sum_j d_{i,j}^{(0)} d_j^{\vec{J} = 0} = \ell_i^{(0)}$$,

        i.e. Eq. (15) in RET for Mie fluids (https://doi.org/10.1063/5.0149865)
        &&
        Args:
            particle_density (float) : Particle density (not molar!) [1 / m3]
            T (float) : Temperature [K]
            mole_fracs (list<float>) : Molar composition [-]
            N (Optional, int) : Enskog approximation order.

        Returns:
            1Darray : Vector of the $d_i^{(J = 0)}$ coefficients.
        """
        if N is None:
            N = self.default_N
        self.check_valid_composition(mole_fracs)
        a = self.compute_cond_vector(particle_density, T, mole_fracs, N=N)[:self.ncomps]
        d = self.compute_diffusion_coeff_vector(particle_density, T, mole_fracs, N=N)
        d = self.reshape_diffusion_coeff_vector(d)

        Dth = np.ones((self.ncomps, self.ncomps))
        for i in range(self.ncomps - 1): # last row is used for sum(d_th) = 0 condition
            for j in range(self.ncomps):
                Dth[i, j] = d[i][0][j]

        Dth[-1] *= max(abs(Dth).flatten()) # Conditioning the matrix
        a[-1] = 0 # sum(d_th) = 0 condition
        if any(np.isnan(Dth.flatten())):
            warnings.warn('Dth matrix contained NAN elements')
            dth = np.full_like(a, np.nan)
        else:
            dth = lin.solve(Dth, a)

        return dth

    def compute_cond_vector(self, particle_density, T, mole_fracs, N=None):
        """Utility
        Compute the thermal response function Sonine polynomial expansion coefficients by solving the set of equations

        $$\Lambda \ell = \lambda$$

        Corresponding to Eq. (6) in RET for Mie fluids (https://doi.org/10.1063/5.0149865)
        Where $\Lambda$ is the matrix returned by the c++ method `get_conductivity_matrix`, and $\lambda$ is the vector
        returned by the c++ method `get_conductivity_vector`.
        &&
        Args:
            particle_density (float) : Particle density (not molar!) [1 / m3]
            T (float) : Temperature [K]
            mole_fracs (list[float]) : Molar composition [-]
            N (Optional, int) : Enskog approximation order.

        Returns:
            1Darray : ($N N_c$,) vector, where $N$ is the Enskog approximation order and $N_c$ is
                            the number of components. The vector is ordered as
                            l[:N_c] = [$\ell_1^{(0)}$, $\ell_2^{(0)}$, ..., $\ell_{N_c}^{(0)}$]
                            l[N_c : 2 * N_c] = [$\ell_1^{(1)}$, $\ell_2^{(1)}$, ..., $\ell_{N_c}^{(1)}$]
                            ... etc ...
                            Where subscripts indicate component indices, and superscripts are Enskog approximation
                            order summation indices.
        """

        if N is None:
            N = self.default_N
        self.check_valid_composition(mole_fracs)
        if (T, particle_density, tuple(mole_fracs), N) in self.computed_a_points.keys():
            return np.array(self.computed_a_points[(T, particle_density, tuple(mole_fracs), N)])

        L = self.cpp_kingas.get_conductivity_matrix(particle_density, T, mole_fracs, N)
        L = np.array(L)
        L[0] *= max(L.flatten()) / abs(min(L[0, :2]))
        l = self.cpp_kingas.get_conductivity_vector(particle_density, T, mole_fracs, N)
        l = np.array(l)
        if any(np.isnan(np.array(L).flatten())):
            warnings.warn('A-matrix contained NAN elements!')
            a = np.array([np.nan for _ in l])
        else:
            a = lin.solve(L, l)

        self.computed_a_points[(T, particle_density, tuple(mole_fracs), N)] = tuple(a)
        return np.array(a)
    
    def compute_visc_vector(self, T, particle_density, mole_fracs, N=None):
        """Utility
        Compute the viscous response function Sonine polynomial expansion coefficients by solving the set of equations

        $$\Beta b = \beta$$

        Corresponding to Eq. (8) in RET for Mie fluids (https://doi.org/10.1063/5.0149865)
        Where $\Beta$ is the matrix returned by the c++ method `get_viscosity_matrix`, and $\beta$ is the vector
        returned by the c++ method `get_viscosity_vector`.
        &&
        Args:
            particle_density (float) : Particle density (not molar!) [1 / m3]
            T (float) : Temperature [K]
            mole_fracs (list<float>) : Molar composition [-]
            N (Optional, int) : Enskog approximation order.

        Returns:
            1D array : ($N N_c$,) vector, where $N$ is the Enskog approximation order and $N_c$ is
                            the number of components, ordered as
                            b[:N_c] = [b_1^{(0)}, b_2^{(0)}, ..., b_{N_c}^{(0)}]
                            b[N_c: 2 * N_c] = [b_1^{(1)}, b_2^{(1)}, ..., b_{N_c}^{(1)}]
                            ... etc ...
                            where subscripts denote component indices and superscripts denote Enskog approximation
                            summation indices.
        """
        if N is None:
            N = self.default_N
        self.check_valid_composition(mole_fracs)
        if (T, particle_density, tuple(mole_fracs), N) in self.computed_b_points.keys():
            return self.computed_b_points[(T, particle_density, tuple(mole_fracs), N)]
        
        B = self.cpp_kingas.get_viscosity_matrix(particle_density, T, mole_fracs, N)
        beta = self.cpp_kingas.get_viscosity_vector(particle_density, T, mole_fracs, N)

        if any(np.isnan(np.array(B).flatten())):
            warnings.warn('Viscosity matrix contained NAN elements!')
            b = np.array([np.nan for _ in beta])
        else:
            b = lin.solve(B, beta)

        self.computed_b_points[(T, particle_density, tuple(mole_fracs), N)] = tuple(b)
        return b<|MERGE_RESOLUTION|>--- conflicted
+++ resolved
@@ -302,12 +302,7 @@
         # psi = Transformation matrix from 'centre of mass' to 'frame_of_reference'
         # get_com_2_for_matr() dispatches the call to specific functions for different frames of reference.
         if frame_of_reference == 'zarate_x':
-<<<<<<< HEAD
-            D = self.interdiffusion(T, Vm, x, N=N, frame_of_reference='CoN', dependent_idx=dependent_idx, use_independent=True,
-                                    use_binary=False)
-=======
             D = self.interdiffusion(T, Vm, x, N=N, frame_of_reference='CoN', dependent_idx=dependent_idx, use_independent=True, use_binary=False)
->>>>>>> 39258611
             return compress_diffusion_matr(D, dependent_idx)
         elif frame_of_reference == 'zarate':
             X = self.get_zarate_X_matr(x, dependent_idx)
@@ -409,16 +404,11 @@
         """
         if N is None:
             N = self.default_N
-<<<<<<< HEAD
-        while dependent_idx < 0:
-            dependent_idx += self.ncomps
-=======
         if dependent_idx is None:
             dependent_idx = self.ncomps - 1
         while dependent_idx < 0:
             dependent_idx += self.ncomps
 
->>>>>>> 39258611
         self.check_valid_composition(x)
 
         if N < 2:
