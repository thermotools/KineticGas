--- conflicted
+++ resolved
@@ -61,18 +61,7 @@
         """
         self._is_singlecomp = False
         self.default_N = N
-<<<<<<< HEAD
-        self.is_idealgas=is_idealgas
-        self.computed_d_points = {} # dict of state points in which (d_1, d0, d1) have already been computed
-        self.computed_a_points = {}  # dict of state points in which (a_1, a1) have already been computed
-        self.computed_b_points = {}  # dict of state points in which (b_1, b1) have already been computed
-        self.computed_h_points = {}  # dict of state points in which (b_1, b1) have already been computed
-        self.computed_kT = {} # dict of state points in which thermal diffusion ratios have been computed
-        self.computed_cd = {} # dict of state points in which the collision diameters have been computed
-        self.computed_rdf = {}  # dict of state points in which the RDFs have been computed
-=======
         self.is_idealgas = is_idealgas
->>>>>>> d30b2517
 
         self.comps = comps.split(',')
         self.ncomps = len(self.comps)
@@ -777,7 +766,6 @@
         Raises:
             NotImplementedError
         """
-<<<<<<< HEAD
         if N is None:
             N = self.default_N
         self.check_valid_composition(x)
@@ -807,11 +795,6 @@
 
         print(f'Contributions : {bvisc_prime}, {bvisc_dblprime}')
         return bvisc_prime + bvisc_dblprime
-=======
-        x = self.check_valid_composition(x)
-        N = self.default_N if (N is None) else N
-        raise NotImplementedError("Bulk viscosity is not implemented yet. See 'Multicomp docs' for more info.")
->>>>>>> d30b2517
 
     def conductivity_matrix(self, T, Vm, x, N=2, formulation='T-psi', frame_of_reference='CoM', use_thermal_conductivity=None):
         r"""TV-Property
@@ -1467,8 +1450,6 @@
         else:
             b = lin.solve(B, beta)
 
-<<<<<<< HEAD
-        self.computed_b_points[(T, particle_density, tuple(mole_fracs), N)] = tuple(b)
         return b
 
     def compute_bulk_visc_vector(self, T, particle_density, mole_fracs, N=None):
@@ -1515,7 +1496,4 @@
             h = lin.solve(gamma, h_rhs)
 
         self.computed_b_points[(T, particle_density, tuple(mole_fracs), N)] = tuple(h)
-        return h
-=======
-        return b
->>>>>>> d30b2517
+        return h