'''
Author : Vegard Gjeldvik Jervell
Contains : Parent class for all 'Mie-Type' potentials, including MieKinGas, QuantumMie and LJSpline
            Implements mixing rules and initializer common for all
Usage : Accepts a list of parameter dicts as the second argument to the initializer, as well as parameters
        See sub-classes for examples.
'''
import numpy as np
from scipy.constants import Boltzmann, Avogadro
from scipy.integrate import quad
from pykingas.py_KineticGas import py_KineticGas
from warnings import warn

class MieType(py_KineticGas):

    def __init__(self, comps, potential,
                 mole_weights=None, sigma=None, eps_div_k=None,
                 la=None, lr=None, lij=0, kij=0,
                 N=4, is_idealgas=False,
                 parameter_ref='default'):
        """Constructor
        If optional parameters are supplied, these are used instead of the parameters found in the database. To supply specific parameters for only some components, give `None` for the components that should use the database
        value
        &&
        Args:
            comps (str) : Comma-separated list of components
            mole_weights (optional, 1D array) : Molar masses [g/mol]
            sigma (optional, 1D array) : hard-sphere diameters [m]
            eps_div_k (optional, 1D array) : epsilon parameter / Boltzmann constant [-]
            la, lr (optional, 1D array) : attractive and repulsive exponent of the pure components [-]
            lij (optional, float) : Mixing parameter for sigma (lij > 0 => smaller sigma_12, lij < 0 => larger sigma_12)
            kij (optional, float) : Mixing parameter for epsilon (kij > 0 => favours mixing, kij < 0 => favours separation)
        """
        super().__init__(comps, mole_weights=mole_weights, N=N, is_idealgas=is_idealgas)

        self.lij = lij
        self.kij = kij

        try:
            self.fluids = [self.fluids[i][potential][parameter_ref] for i in range(self.ncomps)]
        except KeyError:
            for i in range(self.ncomps):
                if parameter_ref not in self.fluids[i][potential]:
                    warn('Missing parameter_ref ' + parameter_ref + ' for component ' + self.fluids[i]['ident'],
                         stacklevel=2)
            raise KeyError('Missing parameters ' + parameter_ref + ' for compontents ' + comps)

        if eps_div_k is None:
            eps_div_k = [self.fluids[i]['eps_div_k'] for i in range(self.ncomps)]
        elif None in eps_div_k:
            for i in range(self.ncomps):
                if eps_div_k[i] is None:
                    eps_div_k[i] = self.fluids[i]['eps_div_k']
        elif self._is_singlecomp is True:
            eps_div_k = [eps_div_k[0] for _ in range(2)]
        eps_div_k = np.array(eps_div_k)
        assert eps_div_k.shape == (self.ncomps,)
        self.epsilon_ij = self.get_epsilon_matrix(eps_div_k, kij)
        self.epsilon = np.diag(self.epsilon_ij)

        if la is None:
            la = [self.fluids[i]['lambda_a'] for i in range(self.ncomps)]
        elif None in la:
            for i in range(self.ncomps):
                if la[i] is None:
                    la[i] = self.fluids[i]['lambda_a']
        elif self._is_singlecomp is True:
            la = [la[0] for _ in range(2)]

        la = np.array(la)
        assert la.shape == (self.ncomps,)
        self.la = self.get_lambda_matrix(la, 0)

        if lr is None:
            lr = [self.fluids[i]['lambda_r'] for i in range(self.ncomps)]
        elif None in lr:
            for i in range(self.ncomps):
                if lr[i] is None:
                    lr[i] = self.fluids[i]['lambda_r']
        elif self._is_singlecomp is True:
            lr = [lr[0] for _ in range(2)]

        lr = np.array(lr)
        assert lr.shape == (self.ncomps,)
        self.lr = self.get_lambda_matrix(lr, self.lij)

        if sigma is None:
            sigma = [self.fluids[i]['sigma'] for i in range(self.ncomps)]
        elif None in sigma:
            for i in range(self.ncomps):
                if sigma[i] is None:
                    sigma[i] = self.fluids[i]['sigma']
        elif self._is_singlecomp is True:
            sigma = [sigma[0] for _ in range(2)]

        sigma = np.array(sigma)
        assert sigma.shape == (self.ncomps,)
        self.sigma_ij = self.get_sigma_matrix(sigma)
        self.sigma = self.sigma_ij

<<<<<<< HEAD
=======
    def get_avg_R(self, T, x):
        """Deprecated
        """
        warn("This method will be removed. Does not do anything exciting.", DeprecationWarning)
        v_bar_1 = np.sqrt(3 * Boltzmann * T / self.mole_weights[0]) * np.sqrt(
            self.m0 * self.M[0] * self.M[1] / (2 * Boltzmann * T))
        v_bar_2 = np.sqrt(3 * Boltzmann * T / self.mole_weights[1]) * np.sqrt(
            self.m0 * self.M[0] * self.M[1] / (2 * Boltzmann * T))

        v_min = min(v_bar_1 - v_bar_2, v_bar_2 - v_bar_1)
        v_max = v_bar_1 + v_bar_2
        v_bar_12 = (v_bar_1 + v_bar_2) / 2
        R_11 = quad(lambda b: self.cpp_kingas.get_R(0, 0, T, v_bar_1, b), 0, self.sigma_ij[0, 0])[0] / self.sigma_ij[0, 0]
        R_12 = quad(lambda b: self.cpp_kingas.get_R(0, 1, T, v_bar_12, b), 0, self.sigma_ij[0, 1])[0] / self.sigma_ij[
            0, 1]
        R_22 = quad(lambda b: self.cpp_kingas.get_R(1, 1, T, v_bar_2, b), 0, self.sigma_ij[1, 1])[0] / self.sigma_ij[1, 1]

        return x[0] ** 2 * R_11 + 2 * x[0] * x[1] * R_12 + x[1] ** 2 * R_22

>>>>>>> a2db6e53
    def get_epsilon_matrix(self, eps_div_k, kij):
        """Utility
        Compute matrix of well-depths, given well depth of each component
        Warning: Use of mixing parameters is not thouroughly tested.
        &&
        Args:
            eps_div_k (1d array) : Well depth parameter of each component
            kij (2d array) : Not in use, internal parameter `self.kij` is used for mixing.

        Returns:
            2d array : Well depth for each interaction pair.
        """
        # Apply mixing rules
        epsilon = np.array(eps_div_k) * Boltzmann
        return (np.ones((self.ncomps, self.ncomps)) - self.kij * (np.ones((self.ncomps, self.ncomps)) - np.identity(self.ncomps))) * np.sqrt(
            epsilon * np.vstack(epsilon))  # Only apply mixing parameter kij to the off-diagonals

    def get_sigma_matrix(self, sigma):
        """Utility
        Compute interaction parameter $sigma$ for each particle pair, applying mixing parameters given by `self.lij`.
        Warning: Use of mixing parameters is not thouroughly tested.
        &&
        Args:
            sigma (1D array) : sigma-parameters [m]

        Retunrs:
            2d array : N x N matrix of sigma parameters, where sigma_ij = 0.5 * (sigma_i + sigma_j), if self.lij = 0.
                        Warning: Use of mixing parameters is not thouroughly tested.

        """

        sigma_ij = (np.ones((self.ncomps, self.ncomps)) - self.lij * (np.ones((self.ncomps, self.ncomps)) - np.identity(self.ncomps)))\
                * 0.5 * np.sum(np.meshgrid(sigma, np.vstack(sigma)), axis=0)  # Only apply mixing parameter lij to the off-diagonals

        return sigma_ij

    def get_lambda_matrix(self, lambdas, lij):
        """Utility
        Compute pair-interaction $\lambda_r$ parameters, apply mixing parameter.
        &&
        Args:
            lambdas (1d array) : Repulsive exponents for each pure-component interaction potential
            lij (1d array) : Mixing parameters

        Returns:
            2d array : Repulsive exponent for each pair-interaction.
        """
        l = np.array(lambdas)
        return 3 + (1 - lij) * np.sqrt((l - 3) * np.vstack(l - 3))

    def get_BH_diameters(self, T):
        """Utility
        Compute Barker-Henderson diameters

        Args:
            T (float) : Temperature [K]

        Returns:
            2d array : Barker-Henderson Diameters, indexed by component pair [m]
        """
        return self.cpp_kingas.get_BH_diameters(T)

    def potential(self, i, j, r):
        """Utility
        Evaluate the interaction potential between types i and j at distance r

        Args:
            i, j (int) : Component indices
            r (float) : Distance [m]
        Returns:
            float : Interaction potential [J]
        """
        return self.cpp_kingas.potential(i, j, r)

    def potential_r(self, i, j, r):
        """Utility
        Evaluate the derivative of the interaction potential between types i and j at distance r

        Args:
            i, j (int) : Component indices
            r (float) : Distance [m]
        Returns:
            float : First derivative of interaction potential [N]
        """
        return self.cpp_kingas.potential_derivative_r(i, j, r)

    def potential_rr(self, i, j, r):
        """Utility
        Evaluate the second derivative of the interaction potential between types i and j at distance r

        Args:
            i, j (int) : Component indices
            r (float) : Distance [m]
        Returns:
            float : Second derivative of interaction potential [N / m]
        """
        return self.cpp_kingas.potential_dblderivative_rr(i, j, r)<|MERGE_RESOLUTION|>--- conflicted
+++ resolved
@@ -98,28 +98,6 @@
         self.sigma_ij = self.get_sigma_matrix(sigma)
         self.sigma = self.sigma_ij
 
-<<<<<<< HEAD
-=======
-    def get_avg_R(self, T, x):
-        """Deprecated
-        """
-        warn("This method will be removed. Does not do anything exciting.", DeprecationWarning)
-        v_bar_1 = np.sqrt(3 * Boltzmann * T / self.mole_weights[0]) * np.sqrt(
-            self.m0 * self.M[0] * self.M[1] / (2 * Boltzmann * T))
-        v_bar_2 = np.sqrt(3 * Boltzmann * T / self.mole_weights[1]) * np.sqrt(
-            self.m0 * self.M[0] * self.M[1] / (2 * Boltzmann * T))
-
-        v_min = min(v_bar_1 - v_bar_2, v_bar_2 - v_bar_1)
-        v_max = v_bar_1 + v_bar_2
-        v_bar_12 = (v_bar_1 + v_bar_2) / 2
-        R_11 = quad(lambda b: self.cpp_kingas.get_R(0, 0, T, v_bar_1, b), 0, self.sigma_ij[0, 0])[0] / self.sigma_ij[0, 0]
-        R_12 = quad(lambda b: self.cpp_kingas.get_R(0, 1, T, v_bar_12, b), 0, self.sigma_ij[0, 1])[0] / self.sigma_ij[
-            0, 1]
-        R_22 = quad(lambda b: self.cpp_kingas.get_R(1, 1, T, v_bar_2, b), 0, self.sigma_ij[1, 1])[0] / self.sigma_ij[1, 1]
-
-        return x[0] ** 2 * R_11 + 2 * x[0] * x[1] * R_12 + x[1] ** 2 * R_22
-
->>>>>>> a2db6e53
     def get_epsilon_matrix(self, eps_div_k, kij):
         """Utility
         Compute matrix of well-depths, given well depth of each component
@@ -157,7 +135,7 @@
         return sigma_ij
 
     def get_lambda_matrix(self, lambdas, lij):
-        """Utility
+        r"""Utility
         Compute pair-interaction $\lambda_r$ parameters, apply mixing parameter.
         &&
         Args:
