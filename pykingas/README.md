<!--- 
<<<<<<< HEAD
Generated at: 2024-02-20T16:59:51.385193
=======
Generated at: 2024-07-27T01:07:15.692788
>>>>>>> 9bcf27e1
This is an auto-generated file, generated using the script at KineticGas/docs/join_docs.py
The file is created by joining the contents of the files
    KineticGas/docs/markdown/
        readme_parts/header.md
        readme_parts/toc_pypi.md
        metapages/cite_acknowl_licence.md
        readme_parts/pypi_structure.md
        vCurrent/getting_started_py.md
        vCurrent/fluid_identifiers.md
--->
# KineticGas

KineticGas is an implementation of Revised Enskog Theory (RET) for spherical potentials. The most notable of which is the implementation of RET-Mie, the Revised Enskog Theory for Mie fluids. 

The package is implemented mostly in C++ to handle the numerical computations involved in evaluating the collision integrals and the radial distribution function at contact for the target fluids, with the possibility of setting up multithreading at compile time.

KineticGas can be used to predict diffusion coefficients, thermal diffusion coefficients, viscosities and thermal conductivities in gas mixtures, and is reliable over a large range of temperatures and pressures. The package also contains an extensive database of fluid parameters collected from the open literature.

<<<<<<< HEAD
For the full documentation, check out the [KineticGas homepage.](https://thermotools.github.io/KineticGas)
=======
# [KineticGas homepage](https://thermotools.github.io/KineticGas)
The full documentation, with installation- and getting started-guides can be found on the [KineticGas homepage](https://thermotools.github.io/KineticGas).
This readme is only intended to provide a minimal introduction, and may be out-of-sync with the `pykingas` version currently
on `PyPI`.
>>>>>>> 9bcf27e1

![](https://thermotools.github.io/KineticGas/v2.0.0/graphics/all.gif?raw=true)


## Table of contents
   * [Getting started](#getting-started-in-python)
     * [Initializing a model](#Initializing-a-model)
     * [Making predictions](#Making-predictions)
   * [Advanced usage]()
     * [Modifying and adding fluids]()
   * [Structure](#Structure)
   * [Fluid indentifiers](#fluid-identifiers)

<<<<<<< HEAD
---
layout: default
version: 
title: Please Cite
permalink: /please_cite.html
---
=======
# Please Cite
>>>>>>> 9bcf27e1

KineticGas has been developed throughout several works. If you are referencing the package, please cite the works

* General usage
   * [Revised Enskog theory for Mie fluids: Prediction of diffusion coefficients, thermal diffusion coefficients, viscosities and thermal conductivities](https://doi.org/10.1063/5.0149865) (Vegard G. Jervell and Øivind Wilhelmsen, 2023)
   * [The Kinetic Gas theory of Mie fluids](https://ntnuopen.ntnu.no/ntnu-xmlui/handle/11250/3029213) (Vegard G. Jervell, 2022)
* Connection to Non-Equilibrium thermodynamics (Onsager coefficients)
   * [The influence of thermal diffusion on water migration through a porous insulation material](10.1016/j.ijheatmasstransfer.2024.125576) (V. G. Jervell, M. Aa. Gjennestad, T. T. Trinh, Ø. Wilhelmsen, 2024)

## Acknowledgments and sources
This implementation of the Revised Enskog solutions is build upon the work presented by M. López de Haro, E. D. G. Cohen, and J. Kincaid in the series of papers *The Enskog Theory for multicomponent mixtures I - IV*, J. Chem. Phys. (1983 - 1987) ([I](https://doi.org/10.1063/1.444985), [II](https://doi.org/10.1063/1.446388), [III](https://doi.org/10.1063/1.446463), [IV](https://doi.org/10.1063/1.452243)).

The implementation utilises the explicit summational expressions for the square bracket integrals published by Tompson, Tipton and Loyalka in *Chapman–Enskog solutions to arbitrary order in Sonine polynomials I - IV* (Physica A, E. J. Mech. - B) 2007-2009 ([I](https://doi.org/10.1016/j.physa.2006.12.001), [II](https://doi.org/10.1016/j.euromechflu.2008.09.002), [III](https://doi.org/10.1016/j.euromechflu.2008.12.002), [IV](https://doi.org/10.1016/j.euromechflu.2009.05.002)).

The work by T. Lafitte, A. Apostolakou, C. Avendaño, A. Galindo, C. Adjiman, E. Müller and G. Jackson, *Accurate statistical associating fluid theory for chain molecules formed from Mie segments* [J. Chem. Phys. 2013](https://doi.org/10.1063/1.4819786) is also of great importance to this implementation.

## Licence

The KineticGas package is distributed as free software under the MIT licence.



<<<<<<< HEAD
---
layout: default
version: 
title: Getting started - In Python
permalink: /vcurrent/getting_started_py.html
---
=======
# Getting started - In Python
>>>>>>> 9bcf27e1

In addition to this explanation, some examples may be found in the [pyExamples directory](https://github.com/thermotools/KineticGas_private/tree/main/pyExamples).

## Initializing a model

The available models are `HardSphere` - The RET for Hard Spheres, `MieKinGas` - The RET-Mie. They are initialized by passing the appropriate component identifiers to the class constructors.

```Python
from pykingas.HardSphere import HardSphere
from pykingas.MieKinGas import MieKinGas

mie = MieKinGas('CO2,C1') # RET-Mie for CO2/CH4 mixture
hs = HardSphere('AR,KR,XE') # RET-HS for Ar/Kr/He mixture
```

The component identifiers are equivalent to the file names in the `pykingas/fluids` directory, and are consistent with the identifiers used by `ThermoPack`. A list of all available fluids and their identifiers can be found in the [Fluid identifiers](#fluid-identifiers) section.

### Note on pure components

*When doing computations for a single component, two mole fractions must be supplied.*

Internally pure components are treated as binary mixtures of equivalent species, such that a model initialized with e.g. `MieKinGas('H2')` will treat pure hydrogen as a mixture of "Hydrogen with hydrogen". This allows computation of the self-diffusion coefficient through the normal `interdiffusion` method, but carries the caveat mentioned above.

Properties are not dependent on the supplied mole fractions, but it has been found that for numerical stability, the choice `x = [0.5, 0.5]` is best.

This may be changed in future versions, such that no mole fraction needs to be supplied when working with pure fluids.

### Specifying parameters

If we wish to pass specific parameters to the models, this is done through various keyword arguments, as
```Python
# Continued 
mie = MieKinGas('LJF,LJF', mole_weights=[5, 10], sigma=[2.5e-10, 3e-10], eps_div_k=[150, 200], la=[6, 7], lr=[12, 13])
```
the `mole_weights` argument sets the molar masses of the components, the `sigma` argument sets the mie-potential $\sigma$-parameters (in m), the `eps_div_k` argument sets the mie-potential $\epsilon$-parameters, the `la` argument sets the attractive exponents ($\lambda_a$), and the `lr` argument sets the repulsive exponents ($\lambda_r$).

Classes will only accept keyword arguments that are relevant to them, i.e.
```Python
hs = HardSphere('LJF,LJF', eps_div_k=[100, 200]) # Throws an error
```
will throw an error.

To specify the parameters for only one component, and use default parameters for another, set the parameter for the components that are to use default values to `None`, as
```Python
# Continued 
mie = MieKinGas('AR,KR', la=[None, 7], lr=[None, 14]) # Uses the default values for Ar, and specified values for Kr
mie = MieKinGas('AR,KR', la=[6, None], lr=[None, 14]) # Uses default la for Kr, and default lr for Ar.
```

For isotopic mixtures, one can specify masses in the same way

```Python
from pykingas.MieKinGas import MieKinGas
mie = MieKinGas('CH4,CH4,CH4,CH4', mole_weights=[16, 17, 18, 19]) # Isotopic mixture of 1-, 2-, 3-, and 4 times deuterised methane
```

### The Equation of State

KineticGas uses an Equation of State (EoS) internally to compute the derivatives of chemical potential with respect to molar density. Additionally, the `tp-inteface` methods for predicting transport coefficients use the EoS to compute molar volume at a given T, p, x. This each models stores its own equation of state in the `self.eos` attribute. By default, this is a `ThermoPack` equation of state object, which can be specified using the `use_eos` kwarg upon initialization, as

```Python
from pykingas.MieKinGas import MieKinGas
from thermopack.cubic import cubic

comps = 'AR,H2O' # The components we wish to model
eos = cubic(comps, 'SRK') # Soave-Redlich-Kwong EoS for Argon-water mixture
mie = MieKinGas(comps, use_eos=eos)
```

This can be useful if the components to be modeled do not have parameters for the default eos (`thermopack.saftvrmie` for `MieKinGas`), or if one wishes to use some other eos. 

In the latter case, the only requirement is that the EoS object implements a method with signature equivalent to `thermopack`'s `chemical_potential_tv`. If the `tp-interface` is to be used, the object must also implement a method with signature equivalent to `thermopack`'s `specific_volume`.

### Properties at infinite dilution

Properties at infinite dilution can be of interest. Note that at infinite dilution, viscosity, thermal conductivity, and the thermal diffusion factor are independent of density, while the diffusion coefficient and thermal diffusion coefficient are inversely proportional to the density. To initialize a model where the species have negligible covolume (i.e. the radial distribution function is uniformly equal to one), set the kwarg `is_idealgas=True`, as

```Python
from pykingas.MieKinGas import MieKinGas
mie = MieKinGas('H2', is_idealgas=True) # Properties of hydrogen at infinite dilution
```

## Making predictions

In addition to the methods here, a Tp-interface exists for the same methods, consisting of the methods `thermal_conductivity_tp`, `viscosity_tp`, `interdiffusion_tp`, `theramal_diffusion_coeff_tp` and `thermal_diffusion_factor_tp`. These methods are only wrappers for ease of use, that use the internal equation of state of the object (`self.eos`) to compute the molar volume at given (T, p, x) (assuming vapour phase), and passes the call to the methods documented here. Those methods have signatures equivalent to these, but with molar volume swapped out for pressure.

Please note that the Enskog solutions are explicit in density (not pressure), such that when making predictions as a function of pressure, an accurate equation of state is required to translate from a (T, V, n) state to a (T, p, n) state.

### Thermal conductivity

Thermal conductivities are predicted with the method `thermal_conductivity(self, T, Vm, x, N=None)`, where `T` is the temperature, `Vm` is the molar volume, `x` is the molar composition and `N` is the Enskog approximation order.

Example:

```Python
from pykingas.MieKinGas import MieKinGas

kin = MieKinGas('O2,N2,CO2,C1') # Mixture of air with carbon dioxide and methane, modeled with RET-Mie
T = 800 # Kelvin
Vm = 0.0665 # cubic meter per mole, approximately equivalent to a pressure of 1 bar
x = [0.05, 0.25, 0.5, 0.2] # Molar composition

cond = kin.thermal_conductivity(T, Vm, x, N=2) # Thermal conductivity [W / m K]
```

### Shear viscosity

Shear viscosities are predicted with the method `viscosity(self, T, Vm, x, N=None)`, where `T` is the temperature, `Vm` is the molar volume, `x` is the molar composition and `N` is the Enskog approximation order.

Example:

```Python
from pykingas.MieKinGas import MieKinGas

kin = MieKinGas('O2,N2,CO2,C1') # Mixture of air with carbon dioxide and methane, modeled with RET-Mie
T = 800 # Kelvin
Vm = 0.0665 # cubic meter per mole, approximately equivalent to a pressure of 1 bar
x = [0.05, 0.25, 0.5, 0.2] # Molar composition

visc = kin.viscosity(T, Vm, x, N=2) # Shear viscosity [Pa s]
```

### Diffusion coefficients

Diffusion coefficients may be defined in many different ways, and depend upon the frame of reference (FoR). For a more in-depth 
discussion on this see the supporting information of [Revised Enskog Theory for Mie fluids: Prediction of diffusion coefficients, 
thermal diffusion coefficients, viscosities and thermal conductivities.](https://pubs.aip.org/aip/jcp/article/158/22/224101/2895227/Revised-Enskog-theory-for-Mie-fluids-Prediction-of) For more details on the definitions available in the KineticGas package, see the [memo on definitions of the diffusion 
coefficient.](/KineticGas/memo/diffusion/diffusion_definitions.pdf)

The interface to all diffusion coefficients is the method `interdiffusion(self, T, Vm, x, N)`, where `T` is the temperature, `Vm` is the molar volume, `x` is the molar composition and `N` is the Enskog approximation order.

The default definition of the diffusion coefficient is 

$$J_i^{(n)} = - \sum_{i \neq l} D_{ij} \nabla n_j$$

where $J_i$ is the molar flux of species $i$ in the centre of moles (CoN) FoR, and $i \neq l$ are the independent *molar density* gradients. $l$ is by default the last component in the mixture, such that for a binary system, this reduces to

$$J_1 = - D \nabla n_1$$

The common Fickean diffusion coefficient. The diffusion coefficients are then computed as

```python
from pykingas.MieKinGas import MieKinGas

kin = MieKinGas('AR,KR') # RET-Mie for a mixture of argon and krypton
T = 300 # Kelvin
Vm = 0.025 # cubic meter per mole, approximately equivalent to a pressure of 1 bar
x = [0.3, 0.7] # Molar composition

D = kin.interdiffusion(T, Vm, x, N=2) # Binary diffusion coefficient [m^2 / s]
```

Note: For binary mixtures, if the kwarg `use_binary=True` and `use_independent=True` (default behaviour), only a single diffusion coefficient is returned (not an array).

#### Variations of the diffusion coefficient

To compute diffusion coefficients in other frames of reference, use the `frame_of_reference` kwarg, the valid options are `'CoN'` (centre of moles, default), `'CoM'` (centre of mass / barycentric), `'CoV'` (centre of volume), and `'solvent'`, in combination with the `solvent_idx` kwarg.

Example:

```Python
from pykingas.MieKinGas import MieKinGas

kin = MieKinGas('AR,KR') # RET-Mie for a mixture of argon and krypton
T = 300 # Kelvin
Vm = 0.025 # cubic meter per mole, approximately equivalent to a pressure of 1 bar
x = [0.3, 0.7] # Molar composition

D_CoN = kin.interdiffusion(T, Vm, x, N=2, frame_of_reference='CoN') # Diffusion coefficient in the CoN FoR
D_CoM = kin.interdiffusion(T, Vm, x, N=2, frame_of_reference='CoM') # Diffusion coefficient in the CoM FoR (barycentric)
D_CoV = kin.interdiffusion(T, Vm, x, N=2, frame_of_reference='CoV') # Diffusion coefficient in the CoV FoR
D_solv_Ar = kin.interdiffusion(T, Vm, x, N=2, frame_of_reference='solvent', solvent_idx=0) # Diffusion coefficient in the solvent FoR, with Argon as the solvent
D_solv_Kr = kin.interdiffusion(T, Vm, x, N=2, frame_of_reference='solvent', solvent_idx=1) # Diffusion coefficient in the solvent FoR, with Krypton as the solvent
```

When using the `solvent` FoR, the *dependent* molar density gradient is by default set to be the solvent.

To explicitly set the dependent molar density gradient (default is the last component), use the `dependent_idx` kwarg, as

```python
# Continued

D_1 = kin.interdiffusion(T, Vm, x, N=2, dependent_idx=0) # Diffusion coefficeint in the CoN FoR, with \nabla n_{Ar} as the dependent gradient
D_2 = kin.interdiffusion(T, Vm, x, N=2, dependent_idx=1) # Diffusion coefficeint in the CoN FoR, with \nabla n_{Kr} as the dependent gradient
```

The `dependent_idx`, the specifies the value of $l$ in the equation

$$J_i^{(n)} = - \sum_{i \neq l} D_{ij} \nabla n_j$$

defining the diffusion coefficient. The two diffusion coefficients computed above would thus correspond to the diffusion coefficients

$$J_1^{(n)} = D_1 \nabla n_2 $$
$$J_2^{(n)} = D_1 \nabla n_2 $$

and

$$J_1^{(n)} = D_2 \nabla n_1 $$
$$J_2^{(n)} = D_2 \nabla n_1 $$

where the superscript $^(n)$ denotes that the fluxes are in the centre of moles frame of reference.

To compute diffusion coefficients corresponding to a dependent set of fluxes and forces, defined by

$$J_i^{(FoR)} = - \sum_j D_{ij} \nabla n_j,$$

set the kwarg `use_independent=False`, as

```Python
# Continued

D = kin.interdiffusion(T, Vm, x, N=2, use_independent=False) # Dependent diffusion coefficients in the CoN FoR
```

For the current system this corresponds to the coefficients of the equation

$$J_1^{(n)} = - D[0, 0] \nabla n_1 - D[0, 1] \nabla n_2$$

and 

$$J_2^{(n)} = - D[1, 0] \nabla n_1 - D[1, 1] \nabla n_2.$$

where `D[i, j]` are the elements of the matrix returned by `kin.interdiffusion(T, Vm, x, N=2, use_independent=False)`.

The `frame_of_reference` kwarg works as normal when `use_independet=False`.

### Thermal diffusion

Thermal diffusion is characterised by several common coefficients, the thermal diffusion coefficients $D_{T,i}^{(FoR)}$, the thermal diffusion factor $\alpha_{ij}$, the thermal diffusion ratios $k_{T, i}$ and the Soret coefficients $S_{T,i}$.

Of these, the thermal diffusion coefficients, $D_{T,i}^{(FoR)}$, carry the same ambiguity as the diffusion coefficients 
in their dependency on the frame of reference (FoR) and choice of dependent gradient. For more details on the definitions 
available in the KineticGas package, see the [memo on definitions of the diffusion coefficient.](/KineticGas/memo/diffusion/diffusion_definitions.pdf)

#### The Thermal diffusion factors

The thermal diffusion factor gives the ratio

$$\nabla \ln (x_i / x_j) = - \alpha_{ij} \nabla \ln T$$

in the absence of mass fluxes, and can be directly related to the Onsager phenomenological coefficients. They are computed as

```Python
from pykingas.MieKinGas import MieKinGas

kin = MieKinGas('C1,C3,CO2') # RET-Mie for a mixture of methane, propane and CO2
T = 300 # Kelvin
Vm = 0.025 # cubic meter per mole, approximately equivalent to a pressure of 1 bar
x = [0.3, 0.6, 0.1] # Molar composition

alpha = kin.thermal_diffusion_factor(T, Vm, x, N=2) # Thermal diffusion factors [dimensionless]
```

#### The thermal diffusion ratios

The thermal diffusion ratios satisfy the relation

$$\nabla n_i = - k_{T,i} \nabla \ln T$$

in the absence of mass fluxes, and can be directly related to the Onsager phenomenological coefficients. They are computed as

```Python
# Continued 
kT = kin.thermal_diffusion_ratio(T, Vm, x, N=2) # Thermal diffusion ratios [dimensionless]
```

#### The thermal diffusion coefficients

The thermal diffusion coefficients are by default defined by

$$J_i^{(n)} = D_{T, i} \nabla \ln T - \sum_{j \neq l} D_{ij} \nabla n_j,$$

where $J_i^{(n)}$ is the molar flux of species $i$ in the centre of moles (CoN) FoR, $\nabla n_j$ is the *molar density* gradient of component $j$, and $l$ is the index of the dependent gradient. This is computed by

```Python
from pykingas.MieKinGas import MieKinGas

kin = MieKinGas('C1,O2,CO2') # RET-Mie for a mixture of methane, oxygen and CO2
T = 300 # Kelvin
Vm = 0.025 # cubic meter per mole, approximately equivalent to a pressure of 1 bar
x = [0.3, 0.6, 0.1] # Molar composition

DT = kin.thermal_diffusion_coeff(T, Vm, x, N=2) # Thermal diffusion coefficients in the CoN FoR [mol / m s]
```

#### Variations of the thermal diffusion coefficients
For other frames of reference, use the `frame_of_reference` kwarg, with options equivalent to those for `interdiffusion`, that is: `'CoN'` (centre of moles, default), `'CoM'` (centre of mass / barycentric), `'CoV'` (centre of volume), and `'solvent'`, in combination with the `solvent_idx` kwarg.

Example:

```Python
# Continued
DT_CoN = kin.thermal_diffusion_coeff(T, Vm, x, N=2, frame_of_reference='CoN') # Thermal diffusion coefficient in the CoN FoR
DT_CoM = kin.thermal_diffusion_coeff(T, Vm, x, N=2, frame_of_reference='CoM') # Thermal diffusion coefficient in the CoM FoR (barycentric)
DT_CoV = kin.thermal_diffusion_coeff(T, Vm, x, N=2, frame_of_reference='CoV') # Thermal diffusion coefficient in the CoV FoR
DT_solv_C1 = kin.thermal_diffusion_coeff(T, Vm, x, N=2, frame_of_reference='solvent', solvent_idx=0) # Thermal diffusion coefficient in the solvent FoR, with methane as the solvent
DT_solv_C3 = kin.thermal_diffusion_coeff(T, Vm, x, N=2, frame_of_reference='solvent', solvent_idx=1) # Thermal diffusion coefficient in the solvent FoR, with propane as the solvent
DT_solv_CO2 = kin.thermal_diffusion_coeff(T, Vm, x, N=2, frame_of_reference='solvent', solvent_idx=2) # Thermal diffusion coefficient in the solvent FoR, with CO2 as the solvent
```

To explicitly select the dependent molar gradient (default is the last component), use the `dependent_idx` kwarg, equivalently to `interdiffusion`. 

Example:

```Python
# Continued
DT = kin.thermal_diffusion_coeff(T, Vm, x, N=2, dependent_idx=0) # Thermal diffusion coefficient in the CoN FoR, with \nabla n_{C1} as the dependent gradient
D = kin.interdiffusion(T, Vm, x, N=2, dependent_idx=0) # Diffusion coefficient in the CoN FoR with \nabla n_{C1} as the dependent gradient
```

This gives the coefficients corresponding to the flux equations

$$J_{C1} = D_{T}[0] \nabla \ln T - D[0, 1] \nabla n_{O2} - D[0, 2] \nabla n_{CO2}, $$

$$J_{O2} = D_{T}[1] \nabla \ln T - D[1, 1] \nabla n_{O2} - D[1, 2] \nabla n_{CO2}, $$

$$J_{CO2} = D_{T}[2] \nabla \ln T - D[2, 1] \nabla n_{O2} - D[2, 2] \nabla n_{CO2}. $$

To compute coefficients corresponding to flux equation with all forces and fluxes (not an independent set), set the kwarg `use_independent=False`, as

```Python
# Continued
DT = kin.thermal_diffusion_coeff(T, Vm, x, N=2, use_independent=False) # Thermal diffusion coefficient in the CoN FoR, with all gradients
D = kin.interdiffusion(T, Vm, x, N=2, use_independent=False) # Diffusion coefficient in the CoN FoR with all gradients
```

This gives the coefficients corresponding to the flux equations

$$J_{C1} = D_{T}[0] \nabla \ln T - D[0, 0] \nabla n_{C1} - D[0, 1] \nabla n_{O2} - D[0, 2] \nabla n_{CO2}, $$

$$J_{O2} = D_{T}[1] \nabla \ln T - D[1, 0] \nabla n_{C1} - D[1, 1] \nabla n_{O2} - D[1, 2] \nabla n_{CO2}, $$

$$J_{CO2} = D_{T}[2] \nabla \ln T - D[2, 0] \nabla n_{C1} - D[2, 1] \nabla n_{O2} - D[2, 2] \nabla n_{CO2}. $$

The `frame_of_reference` kwarg works as normal when setting `use_independent=False`.

---
layout: default
version: 
title: Fluid identifiers
permalink: /vcurrent/fluid_identifiers.html
---

*Note* : Many of these fluid parameters have been pulled directly from the [ThermoPack](https://github.com/thermotools/thermopack) fluid database for SAFT-VR Mie parameters. In the cases where SAFT-VR Mie uses segment numbers $>1$ to describe the fluids, the parameter sets cannot be expected to be suitable for use with RET-Mie.

| Fluid name | Fluid identifier | CAS |
| ---------- |------------------| --- |
| Argon | AR               | 7440-37-1 |
| Methane | C1               | 74-82-8 |
| Ethane | C2               | 74-84-0 |
| Propane | C3               | 74-98-6 |
| Carbon dioxide | CO2              | 124-38-9 |
| Deuterium | D2               | 7782-39-0 |
| Hydrogen | H2               | 1333-74-0 |
| Water | H2O              | 7732-18-5 |
| Helium-4 | HE               | 7440-59-7 |
| Krypton | KR               | 7439-90-9 |
| Lennard-jones_fluid | LJF              |  |
| Nitrogen | N2               | 7727-37-9 |
| N-decane | NC10             | 124-18-5 |
| N-pentadecane | NC15             | 629-62-9 |
| N-eicosane | NC20             | 112-95-8 |
| N-docosane | NC22             | 629-97-0 |
| N-butane | NC4              | 106-97-8 |
| N-pentan | NC5              | 109-66-0 |
| N-hexane | NC6              | 110-54-3 |
| N-heptane | NC7              | 142-82-5 |
| N-octane | NC8              | 111-65-9 |
| N-nonane | NC9              | 111-84-2 |
| Neon | NE               | 7440-01-9 |
| Ortho-hydrogen | O-H2             | 1333-74-0 |
| Oxygen | O2               | 7782-44-7 |
| Para-hydrogen | P-H2             | 1333-74-0 |
| Xenon | XE               | 7440-63-3 |

<|MERGE_RESOLUTION|>--- conflicted
+++ resolved
@@ -1,9 +1,5 @@
 <!--- 
-<<<<<<< HEAD
-Generated at: 2024-02-20T16:59:51.385193
-=======
 Generated at: 2024-07-27T01:07:15.692788
->>>>>>> 9bcf27e1
 This is an auto-generated file, generated using the script at KineticGas/docs/join_docs.py
 The file is created by joining the contents of the files
     KineticGas/docs/markdown/
@@ -22,14 +18,10 @@
 
 KineticGas can be used to predict diffusion coefficients, thermal diffusion coefficients, viscosities and thermal conductivities in gas mixtures, and is reliable over a large range of temperatures and pressures. The package also contains an extensive database of fluid parameters collected from the open literature.
 
-<<<<<<< HEAD
-For the full documentation, check out the [KineticGas homepage.](https://thermotools.github.io/KineticGas)
-=======
 # [KineticGas homepage](https://thermotools.github.io/KineticGas)
 The full documentation, with installation- and getting started-guides can be found on the [KineticGas homepage](https://thermotools.github.io/KineticGas).
 This readme is only intended to provide a minimal introduction, and may be out-of-sync with the `pykingas` version currently
 on `PyPI`.
->>>>>>> 9bcf27e1
 
 ![](https://thermotools.github.io/KineticGas/v2.0.0/graphics/all.gif?raw=true)
 
@@ -43,16 +35,7 @@
    * [Structure](#Structure)
    * [Fluid indentifiers](#fluid-identifiers)
 
-<<<<<<< HEAD
----
-layout: default
-version: 
-title: Please Cite
-permalink: /please_cite.html
----
-=======
 # Please Cite
->>>>>>> 9bcf27e1
 
 KineticGas has been developed throughout several works. If you are referencing the package, please cite the works
 
@@ -75,16 +58,7 @@
 
 
 
-<<<<<<< HEAD
----
-layout: default
-version: 
-title: Getting started - In Python
-permalink: /vcurrent/getting_started_py.html
----
-=======
 # Getting started - In Python
->>>>>>> 9bcf27e1
 
 In addition to this explanation, some examples may be found in the [pyExamples directory](https://github.com/thermotools/KineticGas_private/tree/main/pyExamples).
 
