--- conflicted
+++ resolved
@@ -6,11 +6,7 @@
 ---
 
 <!--- 
-<<<<<<< HEAD
-Generated at: 2024-02-20T11:23:17.426846
-=======
 Generated at: 2024-04-16T15:51:32.962670
->>>>>>> 8f373b98
 This is an auto-generated file, generated using the script at KineticGas/pyUtils/markdown_from_docstrings.py
 The file is created by parsing the docstrings of the methods in the 
 HardSphere class. For instructions on how to use the parser routines, see the
