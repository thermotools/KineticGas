--- conflicted
+++ resolved
@@ -6,11 +6,7 @@
 ---
 
 <!--- 
-<<<<<<< HEAD
-Generated at: 2024-02-20T11:23:17.423260
-=======
 Generated at: 2023-11-15T07:55:56.877658
->>>>>>> 3126bd9f
 This is an auto-generated file, generated using the script at KineticGas/pyUtils/markdown_from_docstrings.py
 The file is created by parsing the docstrings of the methods in the 
 py_KineticGas class. For instructions on how to use the parser routines, see the
