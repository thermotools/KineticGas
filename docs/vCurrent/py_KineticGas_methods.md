--- conflicted
+++ resolved
@@ -6,11 +6,7 @@
 ---
 
 <!--- 
-<<<<<<< HEAD
-Generated at: 2023-11-15T07:55:56.877658
-=======
 Generated at: 2024-04-16T15:54:30.853573
->>>>>>> 8f373b98
 This is an auto-generated file, generated using the script at KineticGas/pyUtils/markdown_from_docstrings.py
 The file is created by parsing the docstrings of the methods in the 
 py_KineticGas class. For instructions on how to use the parser routines, see the
