--- conflicted
+++ resolved
@@ -2,27 +2,18 @@
 #include "KineticGas.h"
 #include "Integration/Integration.h"
 
-<<<<<<< HEAD
-Spherical::Spherical(vector1d mole_weights,
-                    vector2d sigmaij,
-                    bool is_idealgas, bool is_singlecomp)
-                    : KineticGas(mole_weights, is_idealgas, is_singlecomp), sigma{sigmaij}{
-
-
-    w_integrand_export = std::bind(&Spherical::w_integrand, this,
-                                        std::placeholders::_1, std::placeholders::_2,
-                                        std::placeholders::_3, std::placeholders::_4,
-                                        std::placeholders::_5, std::placeholders::_6,
-                                        std::placeholders::_7);
-
-}
-=======
 Spherical::Spherical(std::vector<double> mole_weights,
                     std::vector<std::vector<double>> sigmaij,
-                    bool is_idealgas) 
-                    : KineticGas(mole_weights, is_idealgas), sigma{sigmaij}
+                    bool is_idealgas, bool is_singlecomp) 
+                    : KineticGas(mole_weights, is_idealgas, is_singlecomp), sigma{sigmaij}
                     {}
->>>>>>> 9bcf27e1
+
+Spherical::Spherical(std::vector<double> mole_weights,
+                    std::vector<std::vector<double>> sigmaij,
+                    std::vector<std::vector<double>> eps,
+                    bool is_idealgas, bool is_singlecomp) 
+                    : KineticGas(mole_weights, is_idealgas, is_singlecomp), sigma{sigmaij}, eps{eps}
+                    {}
 
 double Spherical::omega(int i, int j, int l, int r, double T){
     OmegaPoint point{i, j, l, r, T}, sympoint{j, i, l, r, T};
@@ -47,8 +38,6 @@
     return pos->second;
 }
 
-<<<<<<< HEAD
-=======
 double Spherical::omega_tester(int i, int j, int l, int r, double T, IntegrationParam& param){
     double w = w_integral_tester(i, j, T, l, r, param);
     if (i == j) return pow(sigma[i][j], 2) * sqrt((PI * BOLTZMANN * T) / m[i]) * w;
@@ -66,7 +55,6 @@
     return I;
 }
 
->>>>>>> 9bcf27e1
 double Spherical::w_integral(int i, int j, double T, int l, int r){
     /*
     Evaulate the dimensionless collision integral
@@ -162,21 +150,6 @@
     constexpr double dh{1.0e-3};
     const auto integrand = [&](double u){return (R / pow(u, 2)) * theta_integrand(i, j, T, R / u, g, b);};
     return tanh_sinh(integrand, dh);
-    // constexpr double h{7.5e-3};
-    // double I{0.0};
-    // int k{1};
-    // double u = tanh(PI * sinh(k * h) / 2.);
-    // double w = (PI / 2.) * h * cosh(k * h) / pow(cosh(PI * sinh(k * h) / 2.), 2);
-    // double f = transformed_theta_integrand(i, j, T, u, R, g, b);
-    // while (abs(f * w) > 1e-8){
-    //     I += w * f;
-    //     k+=1;
-    //     u = tanh(PI * sinh(k * h) / 2.);
-    //     w = (PI / 2) * h * cosh(k * h) / pow(cosh(PI * sinh(k * h) / 2.), 2);
-    //     f = transformed_theta_integrand(i, j, T, u, R, g, b);
-    //     if (isnan(f) || isnan(w) || isinf(f) || isinf(w)) break;
-    // }
-    // return I;
 }
 
 double Spherical::theta_integrand(int i, int j, double T, double r, double g, double b){
@@ -260,21 +233,4 @@
     if (b / sigma[i][j] > 100) return 0;
     double t = theta(i, j, T, g, b);
     return PI - 2.0 * t;
-}
-
-double Spherical::omega_tester(int i, int j, int l, int r, double T, IntegrationParam& param){
-    double w = w_integral_tester(i, j, T, l, r, param);
-    if (i == j) return pow(sigma[i][j], 2) * sqrt((PI * BOLTZMANN * T) / m[i]) * w;
-    return 0.5 * pow(sigma[i][j], 2) * sqrt(2 * PI * BOLTZMANN * T / (m0[i][j] * M[i][j] * M[j][i])) * w;
-}
-
-double Spherical::w_integral_tester(int i, int j, double T, int l, int r, IntegrationParam& param){
-    double I = integrate2d(param.origin, param.end,
-                        param.dg, param.db,
-                        param.refinement_levels_g, param.refinement_levels_b,
-                        param.subdomain_dblder_limit,
-                        i, j, T, l, r,
-                        w_integrand_export);
-
-    return I;
 }