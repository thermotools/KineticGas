/*
    Author : Vegard Gjeldvik Jervell

    Contains :

    Major base-functions for KineticGas. These functions are required for all implementations, regardless of what
    potential model they use. Contains summational expressions for the bracket integrals, and interfaces to
    get the matrices and vectors required to evaluate diffusion coefficients.
*/

#include "KineticGas.h"
#include <vector>
#include <algorithm>
#include <thread>
#include <functional>
#include <math.h>
#include <iostream>
#include <fstream>
#include <chrono>


// --------------------------------------------------------------------------------------------------- //
// -------------------------------Constructor and helper functions------------------------------------ //

<<<<<<< HEAD
KineticGas::KineticGas(const vector1d mole_weights, bool is_idealgas, bool is_singlecomp)
  : Ncomps{static_cast<unsigned long>(mole_weights.size())},
    is_idealgas{is_idealgas}, is_singlecomp{is_singlecomp}, m{mole_weights}
    {

    m0 = vector2d(Ncomps, vector1d(Ncomps));
    M = vector2d(Ncomps, vector1d(Ncomps));
=======
void KineticGas::set_masses(){
    m0 = std::vector<std::vector<double>>(Ncomps, std::vector<double>(Ncomps));
    M = std::vector<std::vector<double>>(Ncomps, std::vector<double>(Ncomps));
>>>>>>> 9bcf27e1
    for (int i = 0; i < Ncomps; i++){
        for (int j = 0; j < Ncomps; j++){
            M[i][j] = (m[i] / (m[i] + m[j]));
            m0[i][j] = (m[i] + m[j]);
        }
    }
}

<<<<<<< HEAD
vector1d KineticGas::get_wt_fracs(const vector1d mole_fracs){
    vector1d wt_fracs(Ncomps, 0.);
=======
KineticGas::KineticGas(const std::vector<double> mole_weights, bool is_idealgas) 
  : Ncomps{static_cast<unsigned long>(mole_weights.size())},
    is_idealgas{is_idealgas},
    is_singlecomp{mole_weights[0] == mole_weights[1]},
    m{mole_weights}
    {set_masses();}

#ifdef NOPYTHON
std::vector<json> get_fluid_data(std::string comps){
    std::vector<std::string> fluid_files;
    std::string comp = "";
    for (char c : comps){
        if ((comp.size() > 0) && (c == ',')){
            fluid_files.push_back(comp);
            comp = "";
            continue;
        }
        comp = comp + c;
    }
    fluid_files.push_back(comp);
    if (fluid_files.size() == 1) fluid_files.push_back(fluid_files[0]);

    std::vector<json> fluids;
    for (const std::string& filename : fluid_files){
        std::ifstream file(fluid_dir + "/" + filename + ".json");
        if (!file.is_open()) throw std::runtime_error("Failed to open fluid file: " + fluid_dir + "/" + filename + ".json");
        fluids.push_back(json::parse(file));
        file.close();
    }
    return fluids;
}

KineticGas::KineticGas(std::string comps, bool is_idealgas) 
    : Ncomps{static_cast<size_t>(std::max(static_cast<int>(std::count_if(comps.begin(), comps.end(), [](char c) {return c == ',';})) + 1, 2))}, 
    is_idealgas{is_idealgas},
    is_singlecomp{std::count_if(comps.begin(), comps.end(), [](char c) {return c == ',';}) == 0},
    compdata(get_fluid_data(comps))
    {
        m = std::vector<double>(Ncomps, 0.);
        for (size_t i = 0; i < Ncomps; i++){
            m[i] = static_cast<double>(compdata[i]["mol_weight"]) * 1e-3 / AVOGADRO;
        }
        set_masses();
    }
#endif

std::vector<double> KineticGas::get_wt_fracs(const std::vector<double> mole_fracs){
    std::vector<double> wt_fracs(Ncomps, 0.);
>>>>>>> 9bcf27e1
    double tmp{0.};
    for (int i = 0; i < Ncomps; i++){
        tmp += mole_fracs[i] * m[i];
    }
    for (int i = 0; i < Ncomps; i++){
        wt_fracs[i] = mole_fracs[i] * m[i] / tmp;
    }
    return wt_fracs;
}

// --------------------------------------------------------------------------------------------------- //
//             K-factors, neccesary for computations above infinite dilution                           //
// --------------------------------------------------------------------------------------------------- //

vector1d KineticGas::get_K_factors(double rho, double T, const vector1d& mole_fracs){

    if (is_idealgas) return vector1d(Ncomps, 1.);

    vector2d rdf = get_rdf(rho, T, mole_fracs);
    vector1d K(Ncomps, 0.);
    vector2d etl = get_etl(rho, T, mole_fracs);
    for (int i = 0; i < Ncomps; i++){
        for (int j = 0; j < Ncomps; j++){
            K[i] += mole_fracs[j] * pow(etl[i][j], 3) * M[i][j] * M[j][i] * rdf[i][j];
        }
        K[i] *= (24. * PI * rho / 15);
        K[i] += 1;
    }
    return K;
}

vector1d KineticGas::get_K_prime_factors(double rho, double T, const vector1d& mole_fracs){

    if (is_idealgas) return vector1d(Ncomps, 1.);

    vector2d rdf = get_rdf(rho, T, mole_fracs);
    vector1d K_prime(Ncomps, 0.);
    vector2d mtl = get_mtl(rho, T, mole_fracs);
    for (int i = 0; i < Ncomps; i++){
        for (int j = 0; j < Ncomps; j++){
            K_prime[i] += mole_fracs[j] * M[j][i] * pow(mtl[i][j], 3.) * rdf[i][j];
        }
        K_prime[i] *= 8. * PI * rho / 15;
        K_prime[i] += 1.;
    }
    return K_prime;
}

// --------------------------------------------------------------------------------------------------- //
// ---------------------------------Matrix and vector generators-------------------------------------- //
    /*
        These are the methods used to generate the matrices and vectors of the linear sets of equations that determine
        the thermal-, diffusive- and viscous response functions' Sonine polynomial expansion coefficients. That is,
        to get the expansion coefficients of the thermal response function (denoted "\ell"), the set of equations
            \Lambda \ell = \lambda
        must be solved. The method 'get_conductivity_matrix' returns the left-hand side matrix \Lambda, while the
        method 'get_conductivity_vector' returns the right-hand side vector \lambda.
        The same is true for the 'get_<*>_matrix' and 'get_<*>_vector', with <*> = {diffusion, viscosity}.

        As of the current implementation, the matrix equations are solved on the python-side of the package.
    */

vector2d KineticGas::get_conductivity_matrix(double rho, double T, const vector1d& x, int N){
    vector2d rdf = get_rdf(rho, T, x);
    vector2d matr(N * Ncomps, vector1d(N * Ncomps, 0.));
    vector1d wt_fracs = get_wt_fracs(x);

    precompute_conductivity(N, T); // Compute all the collision integrals and transfer lengths required for this conductivity

    // Build omega_k row of the matrix
    for (int i = 0; i < Ncomps; i++){
            matr[0][i] = wt_fracs[i];
    }

    int row, col;
    // Build Lambda_1^(p>0) block
    for (int p = 1; p < N; p++){
        for (int q = 0; q < N; q++){
            for (int j = 0; j < Ncomps; j++){
                row = p;
                col = Ncomps * q + j;
                matr[row][col] = x[0] * x[j] * rdf[0][j] * H_ij(p, q, 0, j, T);
                if (j == 0){
                    for (int l = 0; l < Ncomps; l++){
                        matr[row][col] += x[0] * x[l] * rdf[0][l] * H_i(p, q, 0, l, T);
                    }
                }
                matr[row][col] *= 8. * sqrt(m[0] * m[j]) / (75. * pow(BOLTZMANN, 2) * T);
            }
        }
    }
    // Build Lambda_{(i > 1)} block
    for (int p = 0; p < N; p++){
        for (int q = 0; q < N; q++){
            for (int i = 1; i < Ncomps; i++){
                for (int j = 0; j < Ncomps; j++){
                    row = N + (Ncomps - 1) * p + (i - 1);
                    col = Ncomps * q + j;
                    matr[row][col] = x[i] * x[j] * rdf[i][j] * H_ij(p, q, i, j, T);
                    if (i == j){
                        for (int l = 0; l < Ncomps; l++){
                            matr[row][col] += x[i] * x[l] * rdf[i][l] * H_i(p, q, i, l, T);
                        }
                    }
                    matr[row][col] *= 8. * sqrt(m[i] * m[j]) / (75. * pow(BOLTZMANN, 2) * T);
                }
            }
        }
    }
    return matr;
}

vector1d KineticGas::get_conductivity_vector(double rho, double T, const vector1d& x, int N){
    vector1d K = get_K_factors(rho, T, x);
    vector1d l(Ncomps * N, 0.);
    l[1] = x[0] * K[0] * 4. / (5. * BOLTZMANN); // Lambda_1^{(p > 0} block
    for (int i = 1; i < Ncomps; i++){
        l[N + (Ncomps - 1) + (i - 1)] = x[i] * K[i] * 4. / (5. * BOLTZMANN); // Lambda_{i > 1} block
    }
    return l;
}


vector2d KineticGas::get_diffusion_matrix(double rho, double T, const vector1d& x, int N){
    vector2d rdf = get_rdf(rho, T, x);
    vector2d matr(N*pow(Ncomps, 2), vector1d(N*pow(Ncomps, 2), 0.));
    vector1d wt_fracs = get_wt_fracs(x);

    precompute_diffusion(N, T); // Compute all the collision integrals required for this diffusion matrix

    for (int k = 0; k < Ncomps; k++){ // Build omega_k block of the matrix
        for (int i = 0; i < Ncomps; i++){
            matr[k][N * Ncomps * k + i] = wt_fracs[i];
        }
    }
    int row, col;
    // Build Lambda_1^(p>0) block
    for (int k = 0; k < Ncomps; k++){
        for (int p = 1; p < N; p++){
            for (int q = 0; q < N; q++){
                for (int j = 0; j < Ncomps; j++){
                    row = Ncomps + (N - 1) * k + (p - 1);
                    col = N * Ncomps * k + q * Ncomps + j;
                    matr[row][col] = x[0] * x[j] * rdf[0][j] * H_ij(p, q, 0, j, T);
                    if (j == 0){
                        for (int l = 0; l < Ncomps; l++){
                            matr[row][col] += x[0] * x[l] * rdf[0][l] * H_i(p, q, 0, l, T);
                        }
                    }
                    matr[row][col] *= 8. * sqrt(m[0] * m[j]) / (75. * pow(BOLTZMANN, 2) * T);
                }
            }
        }
    }
    // Build Lambda_{(i > 1)} block
    for (int k = 0; k < Ncomps; k++){
        for (int p = 0; p < N; p++){
            for (int q = 0; q < N; q++){
                for (int i = 1; i < Ncomps; i++){
                    for (int j = 0; j < Ncomps; j++){
                        row = N * Ncomps + N * (Ncomps - 1) * k + (Ncomps - 1) * p + (i - 1);
                        col = Ncomps * N * k + Ncomps * q + j;
                        matr[row][col] = x[i] * x[j] * rdf[i][j] * H_ij(p, q, i, j, T);
                        if (i == j){
                            for (int l = 0; l < Ncomps; l++){
                                matr[row][col] += x[i] * x[l] * rdf[i][l] * H_i(p, q, i, l, T);
                            }
                        }
                        matr[row][col] *= 8. * sqrt(m[i] * m[j]) / (75. * pow(BOLTZMANN, 2) * T);
                    }
                }
            }
        }
    }
    return matr;
}

vector1d KineticGas::get_diffusion_vector(double rho, double T, const vector1d& x, int N){
    vector1d delta_vector(N * Ncomps * Ncomps, 0.);
    vector1d wt_fracs = get_wt_fracs(x);

    for (int k = 0; k < Ncomps; k++){
        for (int i = 1; i < Ncomps; i++){
            delta_vector[Ncomps * N + N * (Ncomps - 1) * k + (i - 1)] = - 8. * wt_fracs[i] / (25. * BOLTZMANN);
            if (i == k){
                delta_vector[Ncomps * N + N * (Ncomps - 1) * k + (i - 1)] += 8. / (25. * BOLTZMANN);
            }
        }
        
    }
    return delta_vector;
}

vector2d KineticGas::get_viscosity_matrix(double rho, double T, const vector1d&x, int N){
    vector2d rdf = get_rdf(rho, T, x);
    vector2d viscosity_mat(Ncomps * N, vector1d(Ncomps * N, 0.));

    precompute_viscosity(N, T); // Compute all the collision integrals and transfer lengths required for this viscosity

    for (int p = 0; p < N; p++){
        for (int i = 0; i < Ncomps; i++){
            for (int q = 0; q < N; q++){
                for (int j = 0; j < Ncomps; j++){
                    viscosity_mat[p * Ncomps + i][q * Ncomps + j] = x[i] * x[j] * rdf[i][j] * L_ij(p, q, i, j, T);
                    if (i == j){
                        for (int k = 0; k < Ncomps; k++){
                            viscosity_mat[p * Ncomps + i][q * Ncomps + j] += x[i] * x[k] * rdf[i][k] * L_i(p, q, i, k, T);
                        }
                    }
                    viscosity_mat[p * Ncomps + i][q * Ncomps + j] *= 2. / (5. * BOLTZMANN * T);
                }
            }
        }
    }
    return viscosity_mat;
}
vector1d KineticGas::get_viscosity_vector(double rho, double T, const vector1d& x, int N){
    vector1d K_prime = get_K_prime_factors(rho, T, x);
    vector1d viscosity_vec(N * Ncomps, 0.);
    // Elements with p != 0 are 0, therefore only iterate over i.
    for (int i = 0; i < Ncomps; i++){
        viscosity_vec[i] = 2. * x[i] * K_prime[i] / (BOLTZMANN * T);
    }
    return viscosity_vec;
}


// --------------------------------------------------------------------------------------------------- //
//                                   Linear combination weights                                        //
    /*
        The square bracket integrals required to generate the matrices corresponding to the sets of equations that
        must be solved to determine the response functions Sonine polynomial expansion coefficients can be expressed
        as linear combinations of the collision integrals (omega integrals).

        The methods in this section generate the weights of these linear combinations using the explicit summational
        expressions derived by Thompson, Tipton and Lloyalka in the series of papers
        Chapman–Enskog solutions to arbitrary order in Sonine polynomials (I - IV),
        European Journal of Mechanics - B/Fluids.
        doi :
        (I)   : https://doi.org/10.1016/j.physa.2006.12.001
        (II)  : https://doi.org/10.1016/j.euromechflu.2008.09.002
        (III) : https://doi.org/10.1016/j.euromechflu.2008.12.002
        (IV)  : https://doi.org/10.1016/j.euromechflu.2009.05.002
    */


// --------------------------------------------------------------------------------------------------- //
//                 A_pqrl factors, used for conductivity and diffusion                                 //
// --------------------------------------------------------------------------------------------------- //

double KineticGas::A(int p, int q, int r, int l) const {
    double value{0.0};
    int max_i = std::min(std::min(p, q), std::min(r, p + q + 1 - r));
    for (int i = l - 1; i <= max_i; i++){
        value += ((ipow(8, i) * Fac(p + q - 2 * i) * ipow(-1, l + r + i) * Fac(r + 1) * Fac(2 * (p + q + 2 - i)) * ipow(4, r)) /
                (Fac(p - i) * Fac(q - i) * Fac(l) * Fac(i + 1 - l) * Fac(r - i) * Fac(p + q + 1 - i - r) * Fac(2 * r + 2)
                    * Fac(p + q + 2 - i) * ipow(4, p + q + 1))) * ((i + 1 - l) * (p + q + 1 - i - r) - l * (r - i));
    }
    return value;
}

double KineticGas::A_prime(int p, int q, int r, int l, double tmp_M1, double tmp_M2) const {
    double F = (pow(tmp_M1, 2) + pow(tmp_M2, 2)) / (2 * tmp_M1 * tmp_M2);
    double G = (tmp_M1 - tmp_M2) / tmp_M2;

    int max_i = std::min(p, std::min(q, std::min(r, p + q + 1 - r)));
    int max_k;
    int max_w;

    Frac p1{1}, p2{1};

    double value{0.0};
    for (int i = l - 1; i <= max_i; i++ ){
        max_w = std::min(p, std::min(q, p + q + 1 - r)) - i;
        max_k = std::min(l, i);
        for (int k = l - 1; k <= max_k; k++){
            for (int w = 0; w <= max_w; w++){
                p1 = ((ipow(8, i) * Fac(p + q - 2 * i - w) * ipow(-1, r + i) * Fac(r + 1) * Fac(2 * (p + q + 2 - i - w)) * ipow(2, 2 * r) * pow(F, i - k) * pow(G, w)
                        * ((ipow(2, 2 * w - 1) * pow(tmp_M1, i) * pow(tmp_M2, p + q - i - w)) * 2)
                        * (tmp_M1 * (p + q + 1 - i - r - w) * delta(k, l) - tmp_M2 * (r - i) * delta(k, l - 1))
                        ));
                p2 = (Fac(p - i - w) * Fac(q - i - w) * Fac(r - i) * Fac(p + q + 1 - i - r - w) * Fac(2 * r + 2) * Fac(p + q + 2 - i - w) * ipow(4, p + q + 1) * Fac(k) * Fac(i - k) * Fac(w));
                value += p1 / p2; // NB: Gives Bus error if unless v1 and v2 are initialized before adding to value... pls help
            }
        }
    }

    return value;
}

// --------------------------------------------------------------------------------------------------- //
//                            B_pqrl factors, used for viscosity                                       //
// --------------------------------------------------------------------------------------------------- //

inline Frac poch(int z, int n){ // Pochhammer notation (z)_n, used in the B-factors
    return Fac(z + n - 1) / Fac(z - 1);
}

double KineticGas::B_prime(int p, int q, int r, int l, double M1, double M2) const {
    if (r == p + q + 3) return 0.0;
    double val{0.0};
    double inner{0.0};
    Frac num;
    Frac denom;
    double G = (M1 - M2) / M2;
    double F = (pow(M1, 2) + pow(M2, 2)) / (2.0 * M1 * M2);
    int w_max;
    int i_max = std::min(p, std::min(q, std::min(r, p + q + 2 - r)));
    for (int i = l - 2; i <= i_max; i++){
        inner = 0.0;
        w_max = std::min(p, std::min(q, p + q + 2 - r)) - i;
        for (int w = 0; w <= w_max; w++){
            num = poch(p + 1 - i - w, w) * poch(q + 1 - i - w, w) * poch(p + q + 3 - i - r - w, w)
                    * ipow(2, 2 * w - 2) * pow(G, w) * poch(p + q + 4 - i - w, w) * pow(M1 * M2, i)
                    * pow(M2, p + q - 2 * i - w) * pow(F, i + 2 - l) * pow(M1, 2) * 4;

            denom = Fac(w) * poch(p + q + 1 - 2 * i - w, w) * poch(2 * (p + q + 3 - i) - 2 * w + 1, w)
                    * poch(2 * (p + q + 3 - i) - w + 1, w) * Fac(l) * Fac(i + 2 - l);

            inner += (num / denom) * ((3.0 / 2.0) * pow(M2 / M1, 2) * l * (l - 1) * (r - i) * (r - i - 1)
                    - (2.0 / F) * (M2 / M1) * l * (i + 2 - l) * (r - i) * (p + q + 2 - i - r - w)
                    + pow(1.0 / F, 2) * (i + 1 - l) * (i + 2 - l)
                        * ((p + q + 1 - i - r - w) * (p + q + 2 - i - r - w)
                            - 0.5 * pow(M2 / M1, 2) * (r - i) * (r - i - 1)));
        }

        num = ipow(2, 2 * r) * ipow(8, i) * Fac(p + q - 2 * i) * ipow(-1, r + i)
                * (1 - delta(i, -1)) * Fac(r + 1) * Fac(2 * (p + q + 3 - i));
        denom = ipow(4, p + q + 2) * Fac(p - i) * Fac(q - i) * Fac(r - i)
                * Fac(p + q + 2 - i - r) * Fac(2 * r + 2) * Fac(p + q + 3 - i);

        val += (num / denom).eval() * inner;
    }
    return val;
}

double KineticGas::B_dblprime(int p, int q, int r, int l, double M1, double M2) const {
    if (r == p + q + 3) return 0.0;
    double val{0.0};
    Frac num;
    Frac denom;
    Frac prefactor;
    int i_max = std::min(p, std::min(q, std::min(r, p + q + 2 - r)));
    for (int i = l - 2; i <= i_max; i++){
        num = ipow(2, 2 * r) * ipow(8, i) * Fac(p + q - 2 * i) * ipow(-1, r + i)
                * (1 - delta(i, -1)) * Fac(r + 1) * Fac(2 * (p + q + 3 - i))
                * ipow(-1, l);
        denom = ipow(4, p + q + 2) * Fac(p - i) * Fac(q - i) * Fac(r - i) * Fac(p + q + 2 - i - r)
                * Fac(2 * r + 2) * Fac(p + q + 3 - i) * Fac(l) * Fac(i + 2 - l);

        prefactor = num / denom;
        val += prefactor * (i + 1 - l) * (i + 2 - l) * ((p + q + 1 - i - r) * (p + q + 2 - i - r)
                                                        - 0.5 * (r - i) * (r - i - 1));

        val += prefactor * (3.0 / 2.0) * (l - 1) * l * (r - i) * (r - i - 1);
        val += prefactor * (- 2) * l * (i + 2 - l) * (r - i) * (p + q + 2 - i - r);
    }
    val *= pow(M2, p + 1) * pow(M1, q + 1);
    return val;
}

// --------------------------------------------------------------------------------------------------- //
//                                    Square bracket integrals                                         //
    /*
        The square bracket integrals are computed as linear combinations of the collision integrals (omega integrals)
        as identified by Chapman and Cowling in "The mathematical theory of non-uniform gases (Cambridge University
        press, 1970).
    */


// --------------------------------------------------------------------------------------------------- //
//                      H-integrals, used for conductivity and diffusion                               //
// --------------------------------------------------------------------------------------------------- //

double KineticGas::H_ij(int p, int q, int i, int j, double T){
    double tmp_M1{M[i][j]}, tmp_M2{M[j][i]};
    double value{0.0};
    int max_l = std::min(p, q) + 1;
    int max_r;
    for (int l = 1; l <= max_l; l++){
        max_r = p + q + 2 - l;
        for (int r = l; r <= max_r; r++){
            value += A(p, q, r, l) * omega(i, j, l, r, T);
        }
    }
    value *= 8 * pow(tmp_M2, p + 0.5) * pow(tmp_M1, q + 0.5);
    return value;
}

double KineticGas::H_i(int p, int q, int i, int j, double T){
    double tmp_M1{M[i][j]}, tmp_M2{M[j][i]};
    double value{0.0};

    int max_l = std::min(p, q) + 1;
    int max_r;
    for (int l = 1; l <= max_l; l++){
        max_r = p + q + 2 - l;
        for (int r = l; r <= max_r; r++){
            value += A_prime(p, q, r, l, tmp_M1, tmp_M2) * omega(i, j, l, r, T);
        }
    }
    value *= 8;
    return value;
}

// --------------------------------------------------------------------------------------------------- //
//                               L-integrals, used for viscosity                                       //
// --------------------------------------------------------------------------------------------------- //

double KineticGas::L_ij(int p, int q, int i, int j, double T){
    double val{0.0};
    double M1{M[i][j]};
    double M2{M[j][i]};
    for (int l = 1; l <= std::min(p, q) + 2; l++){
        for (int r = l; r <= p + q + 4 - l; r++){
            val += B_dblprime(p, q, r, l, M1, M2) * omega(i, j, l, r, T);
        }
    }
    val *= 16.0 / 3.0;
    return val;
}
double KineticGas::L_i(int p, int q, int i, int j, double T){
    double val{0.0}, M1{M[i][j]}, M2{M[j][i]};
    for (int l = 1; l <= std::min(p, q) + 2; l++){
        for (int r = l; r <= p + q + 4 - l; r++){
            val += B_prime(p, q, r, l, M1, M2) * omega(i, j, l, r, T);
        }
    }
    val *= 16.0 / 3.0;
    return val;
}<|MERGE_RESOLUTION|>--- conflicted
+++ resolved
@@ -22,19 +22,9 @@
 // --------------------------------------------------------------------------------------------------- //
 // -------------------------------Constructor and helper functions------------------------------------ //
 
-<<<<<<< HEAD
-KineticGas::KineticGas(const vector1d mole_weights, bool is_idealgas, bool is_singlecomp)
-  : Ncomps{static_cast<unsigned long>(mole_weights.size())},
-    is_idealgas{is_idealgas}, is_singlecomp{is_singlecomp}, m{mole_weights}
-    {
-
-    m0 = vector2d(Ncomps, vector1d(Ncomps));
-    M = vector2d(Ncomps, vector1d(Ncomps));
-=======
 void KineticGas::set_masses(){
     m0 = std::vector<std::vector<double>>(Ncomps, std::vector<double>(Ncomps));
     M = std::vector<std::vector<double>>(Ncomps, std::vector<double>(Ncomps));
->>>>>>> 9bcf27e1
     for (int i = 0; i < Ncomps; i++){
         for (int j = 0; j < Ncomps; j++){
             M[i][j] = (m[i] / (m[i] + m[j]));
@@ -43,14 +33,10 @@
     }
 }
 
-<<<<<<< HEAD
-vector1d KineticGas::get_wt_fracs(const vector1d mole_fracs){
-    vector1d wt_fracs(Ncomps, 0.);
-=======
-KineticGas::KineticGas(const std::vector<double> mole_weights, bool is_idealgas) 
+KineticGas::KineticGas(const std::vector<double> mole_weights, bool is_idealgas, bool is_singlecomp) 
   : Ncomps{static_cast<unsigned long>(mole_weights.size())},
     is_idealgas{is_idealgas},
-    is_singlecomp{mole_weights[0] == mole_weights[1]},
+    is_singlecomp{is_singlecomp},
     m{mole_weights}
     {set_masses();}
 
@@ -95,7 +81,6 @@
 
 std::vector<double> KineticGas::get_wt_fracs(const std::vector<double> mole_fracs){
     std::vector<double> wt_fracs(Ncomps, 0.);
->>>>>>> 9bcf27e1
     double tmp{0.};
     for (int i = 0; i < Ncomps; i++){
         tmp += mole_fracs[i] * m[i];
