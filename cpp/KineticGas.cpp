/*
    Author : Vegard Gjeldvik Jervell

    Contains :

    Major base-functions for KineticGas. These functions are required for all implementations, regardless of what
    potential model they use. Contains summational expressions for the bracket integrals, and interfaces to
    get the matrices and vectors required to evaluate diffusion coefficients.
*/

#include "KineticGas.h"
#include <cppThermopack/ideal.h>
#include <vector>
#include <algorithm>
#include <thread>
#include <functional>
#include <math.h>
#include <iostream>
#include <fstream>
#include <chrono>


// --------------------------------------------------------------------------------------------------- //
// -------------------------------Constructor and helper functions------------------------------------ //

<<<<<<< HEAD
std::vector<json> get_fluid_data(std::string comps);

KineticGas::KineticGas(std::string comps, bool is_idealgas) 
    : Ncomps{static_cast<size_t>(std::max(static_cast<int>(std::count_if(comps.begin(), comps.end(), [](char c) {return c == ',';})) + 1, 2))}, 
    is_idealgas{is_idealgas},
    is_singlecomp{std::count_if(comps.begin(), comps.end(), [](char c) {return c == ',';}) == 0},
    m(Ncomps, 0.), M(Ncomps, vector1d(Ncomps, 0.)), m0(Ncomps, vector1d(Ncomps, 0.)), red_mass(Ncomps, vector1d(Ncomps, 0.)),
    sigma(Ncomps, vector1d(Ncomps, 0.)), eps(Ncomps, vector1d(Ncomps, 0.)),
    compdata(get_fluid_data(comps))
    {
        for (size_t i = 0; i < Ncomps; i++){
            m[i] = static_cast<double>(compdata[i]["mol_weight"]) * 1e-3 / AVOGADRO;
        }
        set_masses();
        if (is_idealgas){
            eos = std::make_unique<GenericEoS>(ThermoWrapper(Ideal(comps)));
=======
void KineticGas::set_masses(){
    for (int i = 0; i < Ncomps; i++){
        for (int j = 0; j < Ncomps; j++){
            M[i][j] = (m[i] / (m[i] + m[j]));
            m0[i][j] = (m[i] + m[j]);
            red_mass[i][j] = M[i][j] * m[j];
>>>>>>> 8d02b527
        }
    }

KineticGas::KineticGas(vector1d mole_weights, vector2d sigma, vector2d eps, bool is_idealgas, bool is_singlecomp)
    : Ncomps{static_cast<size_t>(mole_weights.size())},
     is_idealgas{is_idealgas},
     is_singlecomp{is_singlecomp},
<<<<<<< HEAD
     m{mole_weights}, M(Ncomps, vector1d(Ncomps, 0.)), m0(Ncomps, vector1d(Ncomps, 0.)), red_mass(Ncomps, vector1d(Ncomps, 0.)),
=======
     m{mole_weights}, M(Ncomps, vector1d(Ncomps, 0.)), m0(Ncomps, vector1d(Ncomps, 0.)), red_mass(Ncomps, vector1d(Ncomps, 0)),
>>>>>>> 8d02b527
     sigma{sigma},
     eps{eps}
    {set_masses();}

std::vector<json> get_fluid_data(std::string comps){
    std::string fluid_dir = get_fluid_dir();
    std::vector<std::string> fluid_files;
    std::string comp = "";
    for (char c : comps){
        if ((comp.size() > 0) && (c == ',')){
            fluid_files.push_back(comp);
            comp = "";
            continue;
        }
        comp = comp + c;
    }
    fluid_files.push_back(comp);
    if (fluid_files.size() == 1) fluid_files.push_back(fluid_files[0]);

    std::vector<json> fluids;
    for (const std::string& filename : fluid_files){
        std::ifstream file(fluid_dir + "/" + filename + ".json");
        if (!file.is_open()) throw std::runtime_error("Failed to open fluid file: " + fluid_dir + "/" + filename + ".json");
        fluids.push_back(json::parse(file));
        file.close();
    }
    return fluids;
}

void KineticGas::set_masses(){
    for (int i = 0; i < Ncomps; i++){
        for (int j = 0; j < Ncomps; j++){
            M[i][j] = (m[i] / (m[i] + m[j]));
            m0[i][j] = (m[i] + m[j]);
            red_mass[i][j] = M[i][j] * m[j];
        }
    }
    clear_all_caches();
}

Units KineticGas::get_reducing_units(int i, int j){
    return Units(2. * red_mass[i][j], sigma[i][j], eps[i][j]);
}

int KineticGas::frame_of_reference_map(std::string frame_of_ref){
    if (frame_of_ref == "CoN") return FrameOfReference::CoN;
    if (frame_of_ref == "CoM") return FrameOfReference::CoM;
    if (frame_of_ref == "CoV") return FrameOfReference::CoV;
    if (frame_of_ref == "solvent") return FrameOfReference::solvent;
    if (frame_of_ref == "zarate") return FrameOfReference::zarate;
    if (frame_of_ref == "zarate_x") return FrameOfReference::zarate_x;
    if (frame_of_ref == "zarate_w") return FrameOfReference::zarate_w;
    throw std::runtime_error("Invalid frame of reference : " + frame_of_ref);
}

<<<<<<< HEAD
=======
KineticGas::KineticGas(std::string comps, bool is_idealgas) 
    : Ncomps{static_cast<size_t>(std::max(static_cast<int>(std::count_if(comps.begin(), comps.end(), [](char c) {return c == ',';})) + 1, 2))}, 
    is_idealgas{is_idealgas},
    is_singlecomp{std::count_if(comps.begin(), comps.end(), [](char c) {return c == ',';}) == 0},
    m(Ncomps, 0.), M(Ncomps, vector1d(Ncomps, 0.)), m0(Ncomps, vector1d(Ncomps, 0.)), red_mass(Ncomps, vector1d(Ncomps, 0)),
    sigma(Ncomps, vector1d(Ncomps, 0.)), eps(Ncomps, vector1d(Ncomps, 0)),
    compdata(get_fluid_data(comps))
    {
        for (size_t i = 0; i < Ncomps; i++){
            m[i] = static_cast<double>(compdata[i]["mol_weight"]) * 1e-3 / AVOGADRO;
        }
        set_masses();
    }

>>>>>>> 8d02b527
std::vector<double> KineticGas::get_wt_fracs(const std::vector<double> mole_fracs){
    std::vector<double> wt_fracs(Ncomps, 0.);
    double tmp{0.};
    for (int i = 0; i < Ncomps; i++){
        tmp += mole_fracs[i] * m[i];
    }
    for (int i = 0; i < Ncomps; i++){
        wt_fracs[i] = mole_fracs[i] * m[i] / tmp;
    }
    return wt_fracs;
}

vector1d KineticGas::sanitize_mole_fracs(const vector1d& x){
    if (is_singlecomp){
        return vector1d{.5, .5};
    }
    if (x.size() != Ncomps) throw std::runtime_error("Invalid number of mole fractions supplied!");
    return x;
}
vector1d KineticGas::sanitize_mole_fracs_eos(const vector1d& x){
    if (is_singlecomp){
        return vector1d{1.};
    }
    if (x.size() != Ncomps) throw std::runtime_error("Invalid number of mole fractions supplied!");
    return x;
}

void KineticGas::set_transfer_length_model(int model_id){
    int input_model_id = model_id;
    bool model_is_valid = false;
    for (int id = TransferLengthModel::DEFAULT; id != TransferLengthModel::INVALID; id++){
        if (model_id == id) {
            model_is_valid = true; break;
        }
    }

    if ((model_id == TransferLengthModel::DEFAULT) || (!model_is_valid)) model_id = default_tl_model_id;
    if (model_id != transfer_length_model_id){
        mtl_map.clear(); etl_map.clear();
    }
    transfer_length_model_id = model_id;

    if (!model_is_valid){
        std::string errmsg = "Invalid model id (" + std::to_string(input_model_id) 
                            + "), falling back to default model (" + std::to_string(default_tl_model_id) 
                            + ") in case this error is caught.\n";
        throw std::runtime_error(errmsg);
    }
}

std::pair<int, std::string> KineticGas::get_transfer_length_model(){
    std::pair<int, std::string> model_id_descr;
    std::map<int, std::string> model_id_descr_map = get_valid_transfer_length_models();
    model_id_descr.first = transfer_length_model_id;
    model_id_descr.second = model_id_descr_map[model_id_descr.first];
    return model_id_descr;
}

std::map<int, std::string> KineticGas::get_valid_transfer_length_models(){
    std::map<int, std::string> model_id_descr;
    int model_id = TransferLengthModel::DEFAULT;
    for (; model_id != TransferLengthModel::INVALID; model_id++){
        switch (model_id){
        case TransferLengthModel::DEFAULT:
            model_id_descr[model_id] = "Default"; break;
        case TransferLengthModel::collision_diameter:
            model_id_descr[model_id] = "Collision diameter"; break;
        case TransferLengthModel::EWCA:
            model_id_descr[model_id] = "Exchange weighted closest approach (EWCA)"; break;
        case TransferLengthModel::correlation:
            model_id_descr[model_id] = "Correlation"; break;
        default:
            model_id_descr[model_id] = "Invalid"; break;
        }
    }
    model_id_descr[default_tl_model_id].append(" (default)");
    return model_id_descr;
}

void KineticGas::clear_all_caches(){
    omega_map.clear(); mtl_map.clear(); etl_map.clear();
}

// --------------------------------------------------------------------------------------------------- //
//             K-factors, neccesary for computations above infinite dilution                           //
// --------------------------------------------------------------------------------------------------- //

vector1d KineticGas::get_K_factors(double rho, double T, const vector1d& mole_fracs){
    if (is_idealgas) return vector1d(Ncomps, 1.);
    set_internals(rho, T, mole_fracs);

    vector2d rdf = get_rdf(rho, T, mole_fracs);
    vector1d K(Ncomps, 0.);
    vector2d etl = get_etl(rho, T, mole_fracs);
    for (int i = 0; i < Ncomps; i++){
        for (int j = 0; j < Ncomps; j++){
            K[i] += mole_fracs[j] * pow(etl[i][j], 3) * M[i][j] * M[j][i] * rdf[i][j];
        }
        K[i] *= (24. * PI * rho / 15);
        K[i] += 1;
    }
    return K;
}

vector1d KineticGas::get_K_prime_factors(double rho, double T, const vector1d& mole_fracs){
    if (is_idealgas) return vector1d(Ncomps, 1.);
    set_internals(rho, T, mole_fracs);

    vector2d rdf = get_rdf(rho, T, mole_fracs);
    vector1d K_prime(Ncomps, 0.);
    vector2d mtl = get_mtl(rho, T, mole_fracs);
    for (int i = 0; i < Ncomps; i++){
        for (int j = 0; j < Ncomps; j++){
            K_prime[i] += mole_fracs[j] * M[j][i] * pow(mtl[i][j], 3.) * rdf[i][j];
        }
        K_prime[i] *= 8. * PI * rho / 15;
        K_prime[i] += 1.;
    }
    return K_prime;
}

vector1d KineticGas::get_K_dblprime_factors(double rho, double T, double p, const vector1d& mole_fracs){
    if (is_idealgas) return std::vector<double>(Ncomps, 0.);
    vector2d rdf = get_rdf(rho, T, mole_fracs);
    vector1d K_dblprime(Ncomps, 0.);
    vector2d mtl = get_mtl(rho, T, mole_fracs);

    for (int i = 0; i < Ncomps; i++){
        for (int j = 0; j < Ncomps; j++){
            K_dblprime[i] += mole_fracs[j] * M[j][i] * pow(mtl[i][j], 3) * rdf[i][j];
        }
        K_dblprime[i] *= rho * 4. * PI / 3.;
        K_dblprime[i] += 1. - (p / (rho * BOLTZMANN * T));
    }
    return K_dblprime;
}

// --------------------------------------------------------------------------------------------------- //
// ---------------------------------Matrix and vector generators-------------------------------------- //
    /*
        These are the methods used to generate the matrices and vectors of the linear sets of equations that determine
        the thermal-, diffusive- and viscous response functions' Sonine polynomial expansion coefficients. That is,
        to get the expansion coefficients of the thermal response function (denoted "\ell"), the set of equations
            \Lambda \ell = \lambda
        must be solved. The method 'get_conductivity_matrix' returns the left-hand side matrix \Lambda, while the
        method 'get_conductivity_vector' returns the right-hand side vector \lambda.
        The same is true for the 'get_<*>_matrix' and 'get_<*>_vector', with <*> = {diffusion, viscosity}.

        As of the current implementation, the matrix equations are solved on the python-side of the package.
    */

vector2d KineticGas::get_conductivity_matrix(double rho, double T, const vector1d& x, int N){
    set_internals(rho, T, x);
    vector2d rdf = get_rdf(rho, T, x);
    vector2d matr(N * Ncomps, vector1d(N * Ncomps, 0.));
    vector1d wt_fracs = get_wt_fracs(x);

    precompute_conductivity(N, T, rho); // Compute all the collision integrals and transfer lengths required for this conductivity

    // Build omega_k row of the matrix
    for (int i = 0; i < Ncomps; i++){
            matr[0][i] = wt_fracs[i];
    }

    int row, col;
    // Build Lambda_1^(p>0) block
    for (int p = 1; p < N; p++){
        for (int q = 0; q < N; q++){
            for (int j = 0; j < Ncomps; j++){
                row = p;
                col = Ncomps * q + j;
                matr[row][col] = x[0] * x[j] * rdf[0][j] * H_ij(p, q, 0, j, T);
                if (j == 0){
                    for (int l = 0; l < Ncomps; l++){
                        matr[row][col] += x[0] * x[l] * rdf[0][l] * H_i(p, q, 0, l, T);
                    }
                }
                matr[row][col] *= 8. * sqrt(m[0] * m[j]) / (75. * pow(BOLTZMANN, 2) * T);
            }
        }
    }
    // Build Lambda_{(i > 1)} block
    for (int p = 0; p < N; p++){
        for (int q = 0; q < N; q++){
            for (int i = 1; i < Ncomps; i++){
                for (int j = 0; j < Ncomps; j++){
                    row = N + (Ncomps - 1) * p + (i - 1);
                    col = Ncomps * q + j;
                    matr[row][col] = x[i] * x[j] * rdf[i][j] * H_ij(p, q, i, j, T);
                    if (i == j){
                        for (int l = 0; l < Ncomps; l++){
                            matr[row][col] += x[i] * x[l] * rdf[i][l] * H_i(p, q, i, l, T);
                        }
                    }
                    matr[row][col] *= 8. * sqrt(m[i] * m[j]) / (75. * pow(BOLTZMANN, 2) * T);
                }
            }
        }
    }
    return matr;
}

vector1d KineticGas::get_conductivity_vector(double rho, double T, const vector1d& x, int N){
    set_internals(rho, T, x);
    vector1d K = get_K_factors(rho, T, x);
    vector1d l(Ncomps * N, 0.);
    l[1] = x[0] * K[0] * 4. / (5. * BOLTZMANN); // Lambda_1^{(p > 0} block
    for (int i = 1; i < Ncomps; i++){
        l[N + (Ncomps - 1) + (i - 1)] = x[i] * K[i] * 4. / (5. * BOLTZMANN); // Lambda_{i > 1} block
    }
    return l;
}


vector2d KineticGas::get_diffusion_matrix(double rho, double T, const vector1d& x, int N){
    set_internals(rho, T, x);
    vector2d rdf = get_rdf(rho, T, x);
    vector2d matr(N*pow(Ncomps, 2), vector1d(N*pow(Ncomps, 2), 0.));
    vector1d wt_fracs = get_wt_fracs(x);

    precompute_diffusion(N, T, rho); // Compute all the collision integrals required for this diffusion matrix

    for (int k = 0; k < Ncomps; k++){ // Build omega_k block of the matrix
        for (int i = 0; i < Ncomps; i++){
            matr[k][N * Ncomps * k + i] = wt_fracs[i];
        }
    }
    int row, col;
    // Build Lambda_1^(p>0) block
    for (int k = 0; k < Ncomps; k++){
        for (int p = 1; p < N; p++){
            for (int q = 0; q < N; q++){
                for (int j = 0; j < Ncomps; j++){
                    row = Ncomps + (N - 1) * k + (p - 1);
                    col = N * Ncomps * k + q * Ncomps + j;
                    matr[row][col] = x[0] * x[j] * rdf[0][j] * H_ij(p, q, 0, j, T);
                    if (j == 0){
                        for (int l = 0; l < Ncomps; l++){
                            matr[row][col] += x[0] * x[l] * rdf[0][l] * H_i(p, q, 0, l, T);
                        }
                    }
                    matr[row][col] *= 8. * sqrt(m[0] * m[j]) / (75. * pow(BOLTZMANN, 2) * T);
                }
            }
        }
    }
    // Build Lambda_{(i > 1)} block
    for (int k = 0; k < Ncomps; k++){
        for (int p = 0; p < N; p++){
            for (int q = 0; q < N; q++){
                for (int i = 1; i < Ncomps; i++){
                    for (int j = 0; j < Ncomps; j++){
                        row = N * Ncomps + N * (Ncomps - 1) * k + (Ncomps - 1) * p + (i - 1);
                        col = Ncomps * N * k + Ncomps * q + j;
                        matr[row][col] = x[i] * x[j] * rdf[i][j] * H_ij(p, q, i, j, T);
                        if (i == j){
                            for (int l = 0; l < Ncomps; l++){
                                matr[row][col] += x[i] * x[l] * rdf[i][l] * H_i(p, q, i, l, T);
                            }
                        }
                        matr[row][col] *= 8. * sqrt(m[i] * m[j]) / (75. * pow(BOLTZMANN, 2) * T);
                    }
                }
            }
        }
    }
    return matr;
}

vector1d KineticGas::get_diffusion_vector(double rho, double T, const vector1d& x, int N){
    set_internals(rho, T, x);
    vector1d delta_vector(N * Ncomps * Ncomps, 0.);
    vector1d wt_fracs = get_wt_fracs(x);

    for (int k = 0; k < Ncomps; k++){
        for (int i = 1; i < Ncomps; i++){
            delta_vector[Ncomps * N + N * (Ncomps - 1) * k + (i - 1)] = - 8. * wt_fracs[i] / (25. * BOLTZMANN);
            if (i == k){
                delta_vector[Ncomps * N + N * (Ncomps - 1) * k + (i - 1)] += 8. / (25. * BOLTZMANN);
            }
        }
    }
    return delta_vector;
}

/*
    Viscosity matrix : The left hand side of the equation to solve for the viscous expansion coefficients
    Sorted as
        [B_{0, 0}^(0, 0), B_{0, 1}^(0, 0), ... B_{0, c}^(0, 0), B_{0, 0}^(1, 0), ... B_{0, c}^(N, 0)]
        [B_{1, 0}^(0, 0), B_{1, 1}^(0, 0), ... B_{1, c}^(0, 0), B_{1, 0}^(1, 0), ... B_{1, c}^(N, 0)]
        [     ...       ,      ...       , ...         ...     ,      ...      , ...       ...      ]
        [B_{c, 0}^(0, 0), B_{c, 1}^(0, 0), ... B_{c, c}^(0, 0), B_{c, 0}^(1, 0), ... B_{c, c}^(N, 0)]
        [B_{0, 0}^(0, 1), B_{0, 1}^(0, 1), ... B_{0, c}^(0, 1), B_{0, 0}^(1, 1), ... B_{c, c}^(N, 1)]
        [     ...       ,      ...       , ...         ...     ,      ...      , ...       ...      ]
        [B_{c, 0}^(0, N), B_{c, 1}^(0, N), ... B_{c, c}^(0, N), B_{c, 0}^(1, N), ... B_{c, c}^(N, N)]
    Where subscripts indicate component indices, and superscripts indicate Enskog approximation summation indices, such
    that element (B[p * Ncomps + i][q * Ncomps + j]) is B_{i, j}^(p, q)
*/
vector2d KineticGas::get_viscosity_matrix(double rho, double T, const vector1d&x, int N){
    set_internals(rho, T, x);
    vector2d rdf = get_rdf(rho, T, x);
    vector2d viscosity_mat(Ncomps * N, vector1d(Ncomps * N, 0.));

    precompute_viscosity(N, T, rho); // Compute all the collision integrals and transfer lengths required for this viscosity
    for (int p = 0; p < N; p++){
        for (int i = 0; i < Ncomps; i++){
            for (int q = 0; q < N; q++){
                for (int j = 0; j < Ncomps; j++){
                    viscosity_mat[p * Ncomps + i][q * Ncomps + j] = x[i] * x[j] * rdf[i][j] * L_ij(p, q, i, j, T);
                    if (i == j){
                        for (int k = 0; k < Ncomps; k++){
                            viscosity_mat[p * Ncomps + i][q * Ncomps + j] += x[i] * x[k] * rdf[i][k] * L_i(p, q, i, k, T);
                        }
                    }
                    viscosity_mat[p * Ncomps + i][q * Ncomps + j] *= 2. / (5. * BOLTZMANN * T);
                }
            }
        }
    }
    return viscosity_mat;
}

/*
    Viscosity vector : The right hand side of the equation to solve for the viscous expansion coefficients
    Sorted as [b_0^(0), b_1^(0), ... b_Nc^(0), b_0^(1), b_1^(1), ... b_Nc^(N)]
    where subscripts indicate component indices, and superscripts indicate Enskog approximation order indices,
    such that element (b[p * Ncomps + i]) is b_i^(p).
*/
vector1d KineticGas::get_viscosity_vector(double rho, double T, const vector1d& x, int N){
    set_internals(rho, T, x);
    vector1d K_prime = get_K_prime_factors(rho, T, x);
    vector1d viscosity_vec(N * Ncomps, 0.);
    // Elements with p != 0 are 0, therefore only iterate over i.
    for (int i = 0; i < Ncomps; i++){
        viscosity_vec[i] = 2. * x[i] * K_prime[i] / (BOLTZMANN * T);
    }
    return viscosity_vec;
}

std::vector<std::vector<double>> KineticGas::get_bulk_viscosity_matrix(double rho, double T, const std::vector<double>& x, int N){
    std::vector<std::vector<double>> viscosity_mat(Ncomps * N, std::vector<double>(Ncomps * N, 0.));
    std::vector<std::vector<double>> rdf = get_rdf(rho, T, x);
    double minval = 1e10; // Used later to scale some equations for better conditioning
    for (int p = 1; p < N; p++){
        for (int q = 1; q < N; q++){
            for (int i = ((p == 1) ? 1 : 0); i < Ncomps; i++){
                for (int j = 0; j < Ncomps; j++){
                    viscosity_mat[p * Ncomps + i][q * Ncomps + j] = x[i] * x[j] * rdf[i][j] * Lb_ij(p, q, i, j, T);
                    if (i == j){
                        for (int l = 0; l < Ncomps; l++){
                            viscosity_mat[p * Ncomps + i][q * Ncomps + j] += x[i] * x[l] * rdf[i][l] * Lb_i(p, q, i, l, T);
                        }
                    }
                    minval = std::min(minval, abs(viscosity_mat[p * Ncomps + i][q * Ncomps + j]));
                }
            }
        }
    }
    // The following equations are of the type \sum_i a_i h_i^(r) = 0, so we scale the lhs. with minval
    for (int i = 0; i < Ncomps; i++){
        viscosity_mat[i][i] = 1. * minval;
        viscosity_mat[Ncomps][Ncomps + i] = x[i] * minval;
    }
    return viscosity_mat;
}

std::vector<double> KineticGas::get_bulk_viscosity_vector(double rho, double T, double p, const std::vector<double>& x, int N){
    std::vector<double> K_dprime = get_K_dblprime_factors(rho, T, p, x);
    std::vector<double> viscosity_vec(N * Ncomps, 0.);
    for (int i = 0; i < Ncomps; i++){
        viscosity_vec[Ncomps + i] = x[i] * K_dprime[i]; // only non-zero for p = 1 (the p-index, not the pressure)
    }
    viscosity_vec[Ncomps] = 0.;
    return viscosity_vec;
}


// --------------------------------------------------------------------------------------------------- //
//                                   Linear combination weights                                        //
    /*
        The square bracket integrals required to generate the matrices corresponding to the sets of equations that
        must be solved to determine the response functions Sonine polynomial expansion coefficients can be expressed
        as linear combinations of the collision integrals (omega integrals).

        The methods in this section generate the weights of these linear combinations using the explicit summational
        expressions derived by Thompson, Tipton and Lloyalka in the series of papers
        Chapman–Enskog solutions to arbitrary order in Sonine polynomials (I - IV),
        European Journal of Mechanics - B/Fluids.
        doi :
        (I)   : https://doi.org/10.1016/j.physa.2006.12.001
        (II)  : https://doi.org/10.1016/j.euromechflu.2008.09.002
        (III) : https://doi.org/10.1016/j.euromechflu.2008.12.002
        (IV)  : https://doi.org/10.1016/j.euromechflu.2009.05.002
    */


// --------------------------------------------------------------------------------------------------- //
//                 A_pqrl factors, used for conductivity and diffusion                                 //
// --------------------------------------------------------------------------------------------------- //

double KineticGas::A(int p, int q, int r, int l) const {
    double value{0.0};
    int max_i = std::min(std::min(p, q), std::min(r, p + q + 1 - r));
    for (int i = l - 1; i <= max_i; i++){
        value += ((ipow(8, i) * Fac(p + q - 2 * i) * ipow(-1, l + r + i) * Fac(r + 1) * Fac(2 * (p + q + 2 - i)) * ipow(4, r)) /
                (Fac(p - i) * Fac(q - i) * Fac(l) * Fac(i + 1 - l) * Fac(r - i) * Fac(p + q + 1 - i - r) * Fac(2 * r + 2)
                    * Fac(p + q + 2 - i) * ipow(4, p + q + 1))) * ((i + 1 - l) * (p + q + 1 - i - r) - l * (r - i));
    }
    return value;
}

double KineticGas::A_prime(int p, int q, int r, int l, double tmp_M1, double tmp_M2) const {
    double F = (pow(tmp_M1, 2) + pow(tmp_M2, 2)) / (2 * tmp_M1 * tmp_M2);
    double G = (tmp_M1 - tmp_M2) / tmp_M2;

    int max_i = std::min(p, std::min(q, std::min(r, p + q + 1 - r)));
    int max_k;
    int max_w;

    Frac p1{1}, p2{1};

    double value{0.0};
    for (int i = l - 1; i <= max_i; i++ ){
        max_w = std::min(p, std::min(q, p + q + 1 - r)) - i;
        max_k = std::min(l, i);
        for (int k = l - 1; k <= max_k; k++){
            for (int w = 0; w <= max_w; w++){
                p1 = ((ipow(8, i) * Fac(p + q - 2 * i - w) * ipow(-1, r + i) * Fac(r + 1) * Fac(2 * (p + q + 2 - i - w)) * ipow(2, 2 * r) * pow(F, i - k) * pow(G, w)
                        * ((ipow(2, 2 * w - 1) * pow(tmp_M1, i) * pow(tmp_M2, p + q - i - w)) * 2)
                        * (tmp_M1 * (p + q + 1 - i - r - w) * delta(k, l) - tmp_M2 * (r - i) * delta(k, l - 1))
                        ));
                p2 = (Fac(p - i - w) * Fac(q - i - w) * Fac(r - i) * Fac(p + q + 1 - i - r - w) * Fac(2 * r + 2) * Fac(p + q + 2 - i - w) * ipow(4, p + q + 1) * Fac(k) * Fac(i - k) * Fac(w));
                value += p1 / p2; // NB: Gives Bus error if unless v1 and v2 are initialized before adding to value... pls help
            }
        }
    }

    return value;
}

// --------------------------------------------------------------------------------------------------- //
//                            B_pqrl factors, used for viscosity                                       //
// --------------------------------------------------------------------------------------------------- //

inline Frac poch(int z, int n){ // Pochhammer notation (z)_n, used in the B-factors
    return Fac(z + n - 1) / Fac(z - 1);
}

double KineticGas::B_prime(int p, int q, int r, int l, double M1, double M2) const {
    if (r == p + q + 3) return 0.0;
    double val{0.0};
    double inner{0.0};
    Frac num;
    Frac denom;
    double G = (M1 - M2) / M2;
    double F = (pow(M1, 2) + pow(M2, 2)) / (2.0 * M1 * M2);
    int w_max;
    int i_max = std::min(p, std::min(q, std::min(r, p + q + 2 - r)));
    for (int i = l - 2; i <= i_max; i++){
        inner = 0.0;
        w_max = std::min(p, std::min(q, p + q + 2 - r)) - i;
        for (int w = 0; w <= w_max; w++){
            num = poch(p + 1 - i - w, w) * poch(q + 1 - i - w, w) * poch(p + q + 3 - i - r - w, w)
                    * ipow(2, 2 * w - 2) * pow(G, w) * poch(p + q + 4 - i - w, w) * pow(M1 * M2, i)
                    * pow(M2, p + q - 2 * i - w) * pow(F, i + 2 - l) * pow(M1, 2) * 4;

            denom = Fac(w) * poch(p + q + 1 - 2 * i - w, w) * poch(2 * (p + q + 3 - i) - 2 * w + 1, w)
                    * poch(2 * (p + q + 3 - i) - w + 1, w) * Fac(l) * Fac(i + 2 - l);

            inner += (num / denom) * ((3.0 / 2.0) * pow(M2 / M1, 2) * l * (l - 1) * (r - i) * (r - i - 1)
                    - (2.0 / F) * (M2 / M1) * l * (i + 2 - l) * (r - i) * (p + q + 2 - i - r - w)
                    + pow(1.0 / F, 2) * (i + 1 - l) * (i + 2 - l)
                        * ((p + q + 1 - i - r - w) * (p + q + 2 - i - r - w)
                            - 0.5 * pow(M2 / M1, 2) * (r - i) * (r - i - 1)));
        }

        num = ipow(2, 2 * r) * ipow(8, i) * Fac(p + q - 2 * i) * ipow(-1, r + i)
                * (1 - delta(i, -1)) * Fac(r + 1) * Fac(2 * (p + q + 3 - i));
        denom = ipow(4, p + q + 2) * Fac(p - i) * Fac(q - i) * Fac(r - i)
                * Fac(p + q + 2 - i - r) * Fac(2 * r + 2) * Fac(p + q + 3 - i);

        val += (num / denom).eval() * inner;
    }
    return val;
}

double KineticGas::B_dblprime(int p, int q, int r, int l, double M1, double M2) const {
    if (r == p + q + 3) return 0.0;
    double val{0.0};
    Frac num;
    Frac denom;
    Frac prefactor;
    int i_max = std::min(p, std::min(q, std::min(r, p + q + 2 - r)));
    for (int i = l - 2; i <= i_max; i++){
        num = ipow(2, 2 * r) * ipow(8, i) * Fac(p + q - 2 * i) * ipow(-1, r + i)
                * (1 - delta(i, -1)) * Fac(r + 1) * Fac(2 * (p + q + 3 - i))
                * ipow(-1, l);
        denom = ipow(4, p + q + 2) * Fac(p - i) * Fac(q - i) * Fac(r - i) * Fac(p + q + 2 - i - r)
                * Fac(2 * r + 2) * Fac(p + q + 3 - i) * Fac(l) * Fac(i + 2 - l);

        prefactor = num / denom;
        val += prefactor * (i + 1 - l) * (i + 2 - l) * ((p + q + 1 - i - r) * (p + q + 2 - i - r)
                                                        - 0.5 * (r - i) * (r - i - 1));

        val += prefactor * (3.0 / 2.0) * (l - 1) * l * (r - i) * (r - i - 1);
        val += prefactor * (- 2) * l * (i + 2 - l) * (r - i) * (p + q + 2 - i - r);
    }
    val *= pow(M2, p + 1) * pow(M1, q + 1);
    return val;
}

// --------------------------------------------------------------------------------------------------- //
//                                    Square bracket integrals                                         //
    /*
        The square bracket integrals are computed as linear combinations of the collision integrals (omega integrals)
        as identified by Chapman and Cowling in "The mathematical theory of non-uniform gases (Cambridge University
        press, 1970).
    */


// --------------------------------------------------------------------------------------------------- //
//                      H-integrals, used for conductivity and diffusion                               //
// --------------------------------------------------------------------------------------------------- //

double KineticGas::H_ij(int p, int q, int i, int j, double T){
    double tmp_M1{M[i][j]}, tmp_M2{M[j][i]};
    double value{0.0};
    int max_l = std::min(p, q) + 1;
    int max_r;
    for (int l = 1; l <= max_l; l++){
        max_r = p + q + 2 - l;
        for (int r = l; r <= max_r; r++){
            value += A(p, q, r, l) * omega(i, j, l, r, T);
        }
    }
    value *= 8 * pow(tmp_M2, p + 0.5) * pow(tmp_M1, q + 0.5);
    return value;
}

double KineticGas::H_i(int p, int q, int i, int j, double T){
    double tmp_M1{M[i][j]}, tmp_M2{M[j][i]};
    double value{0.0};

    int max_l = std::min(p, q) + 1;
    int max_r;
    for (int l = 1; l <= max_l; l++){
        max_r = p + q + 2 - l;
        for (int r = l; r <= max_r; r++){
            value += A_prime(p, q, r, l, tmp_M1, tmp_M2) * omega(i, j, l, r, T);
        }
    }
    value *= 8;
    return value;
}

// --------------------------------------------------------------------------------------------------- //
//                               L-integrals, used for viscosity                                       //
// --------------------------------------------------------------------------------------------------- //

double KineticGas::L_ij(int p, int q, int i, int j, double T){
    double val{0.0};
    double M1{M[i][j]};
    double M2{M[j][i]};
    for (int l = 1; l <= std::min(p, q) + 2; l++){
        for (int r = l; r <= p + q + 4 - l; r++){
            double B_dblprime_val = B_dblprime(p, q, r, l, M1, M2);
            if (B_dblprime_val == 0) continue;
            val += B_dblprime_val * omega(i, j, l, r, T);
        }
    }
    val *= 16.0 / 3.0;
    return val;
}

double KineticGas::L_i(int p, int q, int i, int j, double T){
    double val{0.0}, M1{M[i][j]}, M2{M[j][i]};
    for (int l = 1; l <= std::min(p, q) + 2; l++){
        for (int r = l; r <= p + q + 4 - l; r++){
            double B_prime_val = B_prime(p, q, r, l, M1, M2);
            if (B_prime_val == 0) continue;
            val += B_prime_val * omega(i, j, l, r, T);
        }
    }
    val *= 16.0 / 3.0;
    return val;
}

// --------------------------------------------------------------------------------------------------- //
//                          Lb-integrals, used for bulk viscosity                                      //
// --------------------------------------------------------------------------------------------------- //

double KineticGas::Lb_ij(int p, int q, int i, int j, double T){
    if (p == 0) return 0.;
    if (p == 1){
        if (q == 1){
            return - 16. * M[i][j] * M[j][i] * omega(i, j, 1, 1, T);
        }
        else if (q == 2){
            return - 16. * pow(M[i][j], 2) * M[j][i] * (5. * omega(i, j, 1, 1, T) - 2. * omega(i, j, 1, 2, T));
        }
        throw std::range_error("Bulk viscosity integrals only available for (p, q) = {(0, 0), (1, 1), (1, 2), (2, 2)}.\n");
    }
    else if (p == 2){
        if (q != 2) throw std::range_error("Bulk viscosity integrals only available for (p, q) = {(0, 0), (1, 1), (1, 2), (2, 2)}.\n");
        return - 16. * pow(M[i][j] * M[j][i], 2) * (4. * omega(i, j, 1, 3, T) - 20. * omega(i, j, 1, 2, T)
                    + 35. * omega(i, j, 1, 1, T) - 4. * omega(i, j, 2, 2, T));
    }
    throw std::range_error("Bulk viscosity integrals only available for (p, q) = {(0, 0), (1, 1), (1, 2), (2, 2)}.\n");
}

double KineticGas::Lb_i(int p, int q, int i, int j, double T){
    if (p == 0) return 0.;
    if (p == 1){
        if (q == 1){
            return 16. * M[i][j] * M[j][i] * omega(i, j, 1, 1, T);
        }
        else if (q == 2){
            return 16. * M[i][j] * pow(M[j][i], 2) * (5. * omega(i, j, 1, 1, T) - 2. * omega(i, j, 1, 2, T));
        }
        throw std::range_error("Bulk viscosity integrals only available for (p, q) = {(0, 0), (1, 1), (1, 2), (2, 2)}.\n");
    }
    else if (p == 2){
        if (q != 2) throw std::range_error("Bulk viscosity integrals only available for (p, q) = {(0, 0), (1, 1), (1, 2), (2, 2)}.\n");
        return 16. * pow(M[j][i], 3) * M[i][j] * (4. * omega(i, j, 1, 3, T)
                    - 24. * omega(i, j, 1, 2, T) + 35. * omega(i, j, 1, 1, T)
                    + 64. * pow(M[i][j], 3) * M[j][i] * omega(i, j, 1, 1, T)
                    + 64. * pow(M[i][j] * M[j][i], 2) * omega(i, j, 2, 2, T)
                    + 32. * M[i][j] * M[j][i] * (M[j][i] - M[i][j]) * (2. * omega(i, j, 1, 2, T)
                                                                        - 5. * omega(i, j, 1, 1, T))
                                                  );
    }
    throw std::range_error("Bulk viscosity integrals only available for (p, q) = {(0, 0), (1, 1), (1, 2), (2, 2)}.\n");
}<|MERGE_RESOLUTION|>--- conflicted
+++ resolved
@@ -23,7 +23,6 @@
 // --------------------------------------------------------------------------------------------------- //
 // -------------------------------Constructor and helper functions------------------------------------ //
 
-<<<<<<< HEAD
 std::vector<json> get_fluid_data(std::string comps);
 
 KineticGas::KineticGas(std::string comps, bool is_idealgas) 
@@ -40,14 +39,6 @@
         set_masses();
         if (is_idealgas){
             eos = std::make_unique<GenericEoS>(ThermoWrapper(Ideal(comps)));
-=======
-void KineticGas::set_masses(){
-    for (int i = 0; i < Ncomps; i++){
-        for (int j = 0; j < Ncomps; j++){
-            M[i][j] = (m[i] / (m[i] + m[j]));
-            m0[i][j] = (m[i] + m[j]);
-            red_mass[i][j] = M[i][j] * m[j];
->>>>>>> 8d02b527
         }
     }
 
@@ -55,11 +46,7 @@
     : Ncomps{static_cast<size_t>(mole_weights.size())},
      is_idealgas{is_idealgas},
      is_singlecomp{is_singlecomp},
-<<<<<<< HEAD
      m{mole_weights}, M(Ncomps, vector1d(Ncomps, 0.)), m0(Ncomps, vector1d(Ncomps, 0.)), red_mass(Ncomps, vector1d(Ncomps, 0.)),
-=======
-     m{mole_weights}, M(Ncomps, vector1d(Ncomps, 0.)), m0(Ncomps, vector1d(Ncomps, 0.)), red_mass(Ncomps, vector1d(Ncomps, 0)),
->>>>>>> 8d02b527
      sigma{sigma},
      eps{eps}
     {set_masses();}
@@ -115,23 +102,6 @@
     throw std::runtime_error("Invalid frame of reference : " + frame_of_ref);
 }
 
-<<<<<<< HEAD
-=======
-KineticGas::KineticGas(std::string comps, bool is_idealgas) 
-    : Ncomps{static_cast<size_t>(std::max(static_cast<int>(std::count_if(comps.begin(), comps.end(), [](char c) {return c == ',';})) + 1, 2))}, 
-    is_idealgas{is_idealgas},
-    is_singlecomp{std::count_if(comps.begin(), comps.end(), [](char c) {return c == ',';}) == 0},
-    m(Ncomps, 0.), M(Ncomps, vector1d(Ncomps, 0.)), m0(Ncomps, vector1d(Ncomps, 0.)), red_mass(Ncomps, vector1d(Ncomps, 0)),
-    sigma(Ncomps, vector1d(Ncomps, 0.)), eps(Ncomps, vector1d(Ncomps, 0)),
-    compdata(get_fluid_data(comps))
-    {
-        for (size_t i = 0; i < Ncomps; i++){
-            m[i] = static_cast<double>(compdata[i]["mol_weight"]) * 1e-3 / AVOGADRO;
-        }
-        set_masses();
-    }
-
->>>>>>> 8d02b527
 std::vector<double> KineticGas::get_wt_fracs(const std::vector<double> mole_fracs){
     std::vector<double> wt_fracs(Ncomps, 0.);
     double tmp{0.};
