project(KineticGas LANGUAGES C CXX)

cmake_minimum_required(VERSION 3.12)
set(PYBIND11_PYTHON_VERSION "3.11")
string(ASCII 27 Esc)
message("${Esc}[34mPYBIND11_PYTHON_VERSION is : ${PYBIND11_PYTHON_VERSION}")
message("${Esc}[34mPYTHON_EXECUTABLE is : ${PYTHON_EXECUTABLE}")

set(PYBIND11_ROOT "/usr/local/include/pybind11") # This path must contain the pybind11 root dir.

if(NOT MSVC)
<<<<<<< HEAD
  # set(CMAKE_CXX_COMPILER /opt/homebrew/bin/g++-13)
  # set(CMAKE_C_COMPILER /opt/homebrew/bin/gcc-13)
=======
  # set(CMAKE_CXX_COMPILER /usr/bin/g++) # Setting these can, on some systems, cause cmake to go into an infinite loop (see: build.sh to set the compiler)
  # set(CMAKE_C_COMPILER /usr/bin/gcc) # Setting these can, on some systems, cause cmake to go into an infinite loop (see: build.sh to set the compiler)
>>>>>>> a2db6e53
  if(APPLE)
    set(CMAKE_CXX_FLAGS "-Wall -Wextra -Wno-unknown-pragmas -Wno-sign-compare -std=c++17 -pthread -arch arm64")
  else()
    set(CMAKE_CXX_FLAGS "-Wall -Wextra -Wno-unknown-pragmas -Wno-sign-compare -std=c++17 -pthread")
  endif(APPLE)
  set(CMAKE_CXX_FLAGS_RELEASE "-O3 -Wno-unused-parameter")
  set(CMAKE_CXX_FLAGS_DEBUG "-g -O0 -DDEBUG -Wno-unused-parameter -Wno-unused-const-variable")
endif(NOT MSVC)

<<<<<<< HEAD
set(SOURCES KineticGas.cpp KineticGas_mthr.cpp Spherical.cpp MieKinGas.cpp QuantumMie.cpp
=======
set(SOURCES KineticGas.cpp KineticGas_mthr.cpp Spherical.cpp MieKinGas.cpp Sutherland.cpp
>>>>>>> a2db6e53
            Integration/Integration.cpp Factorial.cpp bindings.cpp)

if (CMAKE_BUILD_TYPE MATCHES Release)
    project(KineticGas_r)
    set(TARGET KineticGas_r)
else()
    project(KineticGas_d)
    set(TARGET KineticGas_d)
endif()

add_subdirectory(${PYBIND11_ROOT} release)
pybind11_add_module(${TARGET} ${SOURCES})<|MERGE_RESOLUTION|>--- conflicted
+++ resolved
@@ -9,13 +9,8 @@
 set(PYBIND11_ROOT "/usr/local/include/pybind11") # This path must contain the pybind11 root dir.
 
 if(NOT MSVC)
-<<<<<<< HEAD
-  # set(CMAKE_CXX_COMPILER /opt/homebrew/bin/g++-13)
-  # set(CMAKE_C_COMPILER /opt/homebrew/bin/gcc-13)
-=======
   # set(CMAKE_CXX_COMPILER /usr/bin/g++) # Setting these can, on some systems, cause cmake to go into an infinite loop (see: build.sh to set the compiler)
   # set(CMAKE_C_COMPILER /usr/bin/gcc) # Setting these can, on some systems, cause cmake to go into an infinite loop (see: build.sh to set the compiler)
->>>>>>> a2db6e53
   if(APPLE)
     set(CMAKE_CXX_FLAGS "-Wall -Wextra -Wno-unknown-pragmas -Wno-sign-compare -std=c++17 -pthread -arch arm64")
   else()
@@ -25,11 +20,7 @@
   set(CMAKE_CXX_FLAGS_DEBUG "-g -O0 -DDEBUG -Wno-unused-parameter -Wno-unused-const-variable")
 endif(NOT MSVC)
 
-<<<<<<< HEAD
-set(SOURCES KineticGas.cpp KineticGas_mthr.cpp Spherical.cpp MieKinGas.cpp QuantumMie.cpp
-=======
-set(SOURCES KineticGas.cpp KineticGas_mthr.cpp Spherical.cpp MieKinGas.cpp Sutherland.cpp
->>>>>>> a2db6e53
+set(SOURCES KineticGas.cpp KineticGas_mthr.cpp Spherical.cpp MieKinGas.cpp Sutherland.cpp QuantumMie.cpp
             Integration/Integration.cpp Factorial.cpp bindings.cpp)
 
 if (CMAKE_BUILD_TYPE MATCHES Release)
