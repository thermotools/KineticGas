#include "KineticGas.h"
#include "Factorial.h"
#include "MieKinGas.h"
#include "HardSphere.h"
#include "PseudoHardSphere.h"
#include "ModTangToennis.h"
#include "LJSpline.h"
#include "LJTS.h"
#include "pybind11/pybind11.h"
#include "pybind11/stl.h"
#include "pybind11/operators.h"
#include "pybind11/eigen.h"
#include <sstream>

namespace py = pybind11;
using vector1d = std::vector<double>;
using vector2d = std::vector<vector1d>;

#define KineticGas_bindings(Model) \
        .def("viscosity", &Model::viscosity) \
        .def("viscosity_tp", &Model::viscosity_tp) \
        .def("kinematic_viscosity", &Model::kinematic_viscosity) \
        .def("kinematic_viscosity_tp", &Model::kinematic_viscosity_tp) \
        .def("thermal_conductivity", &Model::thermal_conductivity) \
        .def("thermal_conductivity_contributions", &Model::thermal_conductivity_contributions) \
        .def("thermal_conductivity_tp", &Model::thermal_conductivity_tp) \
        .def("thermal_diffusivity", &Model::thermal_diffusivity) \
        .def("thermal_diffusivity_tp", &Model::thermal_diffusivity_tp) \
        .def("soret_coefficient", &Model::soret_coefficient) \
        .def("soret_coefficient_tp", &Model::soret_coefficient_tp) \
        .def("interdiffusion", &Model::interdiffusion) \
        .def("interdiffusion_tp", &Model::interdiffusion_tp) \
        .def("thermal_diffusion_ratio", &Model::thermal_diffusion_ratio) \
        .def("thermal_diffusion_coeff", &Model::thermal_diffusion_coeff) \
        .def("thermal_diffusion_factor", &Model::thermal_diffusion_factor) \
        .def("get_mtl", &Model::get_mtl) \
        .def("get_etl", &Model::get_etl) \
        .def("get_rdf", &Model::get_rdf) \
        .def("set_eos", py::overload_cast<py::object>(&Model::set_eos)) \
        .def("frame_of_reference_map", &Model::frame_of_reference_map) \
        .def("get_reducing_units", &Model::get_reducing_units) \
        \
        .def("set_tl_model", &Model::set_transfer_length_model) \
        .def("get_tl_model", &Model::get_transfer_length_model) \
        .def("get_valid_tl_models", &Model::get_valid_transfer_length_models) \
        \
        .def("get_conductivity_vector", &Model::get_conductivity_vector) \
        .def("get_diffusion_vector", &Model::get_diffusion_vector) \
        .def("get_diffusion_matrix", &Model::get_diffusion_matrix) \
        .def("get_conductivity_matrix", &Model::get_conductivity_matrix) \
        .def("get_viscosity_matrix", &Model::get_viscosity_matrix)\
        .def("get_viscosity_vector", &Model::get_viscosity_vector)\
        .def("get_K_factors", &Model::get_K_factors) \
        .def("get_K_prime_factors", &Model::get_K_prime_factors) \
        .def("get_chemical_potential_factors", &Model::get_chemical_potential_factors) \
        .def("get_ksi_factors", &Model::get_ksi_factors)
        \
<<<<<<< HEAD
        
=======
        .def("thermal_conductivity", &Model::thermal_conductivity) \
        .def("thermal_conductivity_tp", &Model::thermal_conductivity_tp) \
        .def("viscosity", &Model::viscosity) \
        .def("interdiffusion", &Model::interdiffusion) \
        .def("selfdiffusion", &Model::selfdiffusion) \


>>>>>>> af649f38
#define Spherical_potential_bindings(Model) \
        .def("potential", py::overload_cast<int, int, double>(&Model::potential)) \
        .def("potential_derivative_r", &Model::potential_derivative_r) \
        .def("potential_dblderivative_rr", &Model::potential_dblderivative_rr) \
        .def("get_reducing_units", &Model::get_reducing_units) \

PYBIND11_MODULE(libpykingas, handle){
    handle.doc() = "Is this documentation? This is documentation.";
    handle.def("ipow", &ipow);
    handle.def("factorial_tests", &factorial_tests);

    py::class_<Product>(handle, "Product")
        .def(py::init<int>())
        .def(py::init<double>())
        .def(py::init<Fac>())
        .def("eval", &Product::eval);

    py::class_<Fac>(handle, "Fac")
        .def(py::init<int>())
        .def("eval", &Fac::eval);

    py::class_<OmegaPoint>(handle, "OmegaPoint")
        .def_readwrite("i", &OmegaPoint::i)
        .def_readwrite("j", &OmegaPoint::j)
        .def_readwrite("l", &OmegaPoint::l)
        .def_readwrite("r", &OmegaPoint::r)
        .def_readwrite("T_dK", &OmegaPoint::T_dK)
        .def("__repr__",
        [](const OmegaPoint &p) {
            std::stringstream strm;
            strm << "ij = " << p.i << p.j << ", l = " << p.l << ", r = " << p.r << " T = " << p.T_dK << " dK";
            return strm.str();
        });
    
    py::class_<Units>(handle, "cppUnits")
        .def(py::init<double, double, double>())
        .def_readonly("T", &Units::T)           // Temperature (K)
        .def_readonly("L", &Units::L)           // Length (m)
        .def_readonly("m", &Units::m)           // Mass (kg)
        .def_readonly("E", &Units::E)           // Energy (J)
        .def_readonly("V", &Units::V)           // Volume (m3)
        .def_readonly("t", &Units::t)           // Time (s)
        .def_readonly("F", &Units::F)           // Force (N)
        .def_readonly("speed", &Units::speed)   // Speed (m / s)
        .def_readonly("rho", &Units::rho)       // Density (mol / m3)
        .def_readonly("D", &Units::D)           // Diffusion (m^2 / s)
        .def_readonly("p", &Units::p)           // Pressure (Pa)
        .def_readonly("visc", &Units::visc)     // Shear viscosity (Pa s)
        .def_readonly("kvisc", &Units::kvisc)   // Kinematic viscosity (m^2 / s)
        .def_readonly("tdiff", &Units::tdiff)   // Thermal diffusivity (m^2 / s)
        .def_readonly("tcond", &Units::tcond)   // Thermal conductivity
        ;

    py::class_<MieKinGas>(handle, "cpp_MieKinGas")
        .def(py::init<vector1d,
                      vector2d,
                      vector2d,
                      vector2d,
                      vector2d,
                      bool,
                      bool
                    >()
            )
        .def(py::init<std::string, bool>())
        KineticGas_bindings(MieKinGas)
        Spherical_potential_bindings(MieKinGas)
        .def("get_BH_diameters", &MieKinGas::get_BH_diameters)
        .def("get_vdw_alpha", &MieKinGas::get_vdw_alpha)
        .def("saft_rdf", &MieKinGas::saft_rdf)
        .def("rdf_g0", py::overload_cast<double, double, const vector1d&>(&MieKinGas::rdf_HS))
        .def("rdf_g1", py::overload_cast<double, double, const vector1d&>(&MieKinGas::rdf_g1_func))
        .def("rdf_g2", py::overload_cast<double, double, const vector1d&, bool>(&MieKinGas::rdf_g2_func))
        .def("a1", &MieKinGas::a1ij_func)
        .def("da1drho", py::overload_cast<double, double, const vector1d&>(&MieKinGas::da1ij_drho_func))
        .def("a1s", py::overload_cast<double, double, const vector1d&, const vector2d&>(&MieKinGas::a_1s_func))
        .def("da1s_drho", py::overload_cast<double, double, const vector1d&, const vector2d&>(&MieKinGas::da1s_drho_func))
        .def("B_func", py::overload_cast<double, double, const vector1d&, const vector2d&>(&MieKinGas::B_func))
        .def("dBdrho_func", py::overload_cast<double, double, const vector1d&, const vector2d&>(&MieKinGas::dBdrho_func))
        .def("a2", py::overload_cast<double, double, const vector1d&>(&MieKinGas::a2ij_func))
        .def("a2_div_chi", &MieKinGas::a2ij_div_chi_func)
        .def("da2_div_chi_drho", py::overload_cast<double, double, const vector1d&>(&MieKinGas::da2ij_div_chi_drho_func))

        .def("chi", &MieKinGas::chi)
        .def("get_R", &MieKinGas::get_R)
        .def("theta_r", py::overload_cast<int, int, double, double, double, double>(&MieKinGas::theta_r))
        .def("theta_r", py::overload_cast<int, int, double, double, double, double, double>(&MieKinGas::theta_r))
        ;
        // .def("da1_drho", py::overload_cast<double, double, const vector1d&>(&MieKinGas::da1ij_drho_func))
        // .def("da1s_drho", py::overload_cast<double, const vector1d&, const vector2d&, const vector2d&>(&MieKinGas::da1s_drho_func))
        // .def("zeta_eff", &MieKinGas::zeta_eff_func)
        // .def("dzeta_eff_drho", &MieKinGas::dzeta_eff_drho_func)
        // .def("zeta_x", &MieKinGas::zeta_x_func)
        // .def("a1s", py::overload_cast<double, double, const vector1d&, const vector2d&>(&MieKinGas::a_1s_func))
        // .def("B_func", py::overload_cast<double, const vector1d&, const vector2d&, const vector2d&>(&MieKinGas::B_func))
        // .def("get_dBH", &MieKinGas::get_BH_diameters)
        // .def("a1ij", &MieKinGas::a1ij_func)
        // .def("a2ij",  py::overload_cast<double, double, const vector1d&>(&MieKinGas::a2ij_func))
        // .def("da2ij_drho", py::overload_cast<double, double, const vector1d&>(&MieKinGas::da2ij_drho_func))
        // .def("da2_div_chi_drho", py::overload_cast<double, double, const vector1d&>(&MieKinGas::da2ij_div_chi_drho_func))
        // .def("gamma_corr", py::overload_cast<double, double, const vector1d&>(&MieKinGas::gamma_corr))
        // ;

   py::class_<IntegrationParam>(handle, "IntegrationParam")
        .def(py::init<vector1d, vector1d, double, double, int, int, double>())
        .def("set_end", &IntegrationParam::set_end)
        .def("set_dg", &IntegrationParam::set_dg)
        .def("set_db", &IntegrationParam::set_db)
        .def("set_rlg", &IntegrationParam::set_rlg)
        .def("set_rlb", &IntegrationParam::set_rlb)
        .def("set_dd_lim", &IntegrationParam::set_dd_lim)
        ;

    py::class_<TangToennisParam>(handle, "cpp_TangToennisParam")
        .def(py::init<double, double, double, vector1d,
                        double, double, double, double,
                        vector1d>()
             )
        .def_readwrite("sigma", &TangToennisParam::sigma)
        .def_readwrite("eps_div_k", &TangToennisParam::eps_div_k)
        .def_readwrite("Re", &TangToennisParam::Re)
        .def("__repr__",
        [](const TangToennisParam &t) {
            std::stringstream strm;
            strm << "TangToennisParam\n"
                 << "\tA       : " << t.A << "\n"
                 << "\tb       : " << t.b << "\n"
                 << "\tA_tilde : " << t.A_tilde << "\n"
                 << "\ta_tilde : " << t.a_tilde << "\n"
                 << "\ta       : [ " << t.am2 << ", " << t.am1 << ", " << t.a1 << ", " << t.a2 << " ]\n"
                 << "\tC       : [ ";
            for (size_t i = 0; i < 5; i++){
                strm << t.C[i] << ", ";
            }
            strm << t.C[5] << " ]\n\t-----\n"
                 << "\tsigma   : " << t.sigma << "\n"
                 << "\teps_div_k : " << t.eps_div_k << "\n"
                 << "\tRe      : " << t.Re << std::endl;
            return strm.str();
        })
        ;

    py::class_<ModTangToennis>(handle, "cpp_ModTangToennis")
        .def(py::init<TangToennisParam, vector1d, bool>())
        KineticGas_bindings(ModTangToennis)
        .def("potential", py::overload_cast<int, int, double>(&ModTangToennis::potential))
        .def("potential_r", &ModTangToennis::potential_derivative_r)
        .def("potential_rr", &ModTangToennis::potential_dblderivative_rr)
        .def("set_tl_model", &ModTangToennis::set_transfer_length_model)
        ;

    py::class_<HardSphere>(handle, "cpp_HardSphere")
        .def(py::init<
                        vector1d,
                        vector2d,
                        bool, bool
                    >()
            )
        KineticGas_bindings(HardSphere)
        .def("chi", &HardSphere::chi)
        .def("omega", &HardSphere::omega)
        .def("w_integral", &HardSphere::w_integral);
    
    py::class_<PseudoHardSphere>(handle, "cpp_PseudoHardSphere")
        .def(py::init<
                        vector1d,
                        vector2d,
                        bool, bool
                    >()
            )
        KineticGas_bindings(PseudoHardSphere)
<<<<<<< HEAD
        ;
=======
        Spherical_bindings(PseudoHardSphere);

    py::class_<LJSpline>(handle, "cpp_LJSpline")
        .def(py::init<
                        vector1d,
                        vector2d,
                        vector2d,
                        bool, bool
                    >()
            )
        KineticGas_bindings(LJSpline)
        Spherical_bindings(LJSpline)
        .def("omega", &LJSpline::omega)
        .def("omega_star", &LJSpline::omega_star)
        .def("omega_star_approx", &LJSpline::omega_star_approx);

    py::class_<LJTS>(handle, "cpp_LJTS")
        .def(py::init<
                        vector1d,
                        vector2d,
                        vector2d,
                        bool, bool
                    >()
            )
        KineticGas_bindings(LJSpline)
        Spherical_bindings(LJSpline);
>>>>>>> af649f38
}<|MERGE_RESOLUTION|>--- conflicted
+++ resolved
@@ -55,9 +55,6 @@
         .def("get_chemical_potential_factors", &Model::get_chemical_potential_factors) \
         .def("get_ksi_factors", &Model::get_ksi_factors)
         \
-<<<<<<< HEAD
-        
-=======
         .def("thermal_conductivity", &Model::thermal_conductivity) \
         .def("thermal_conductivity_tp", &Model::thermal_conductivity_tp) \
         .def("viscosity", &Model::viscosity) \
@@ -65,7 +62,6 @@
         .def("selfdiffusion", &Model::selfdiffusion) \
 
 
->>>>>>> af649f38
 #define Spherical_potential_bindings(Model) \
         .def("potential", py::overload_cast<int, int, double>(&Model::potential)) \
         .def("potential_derivative_r", &Model::potential_derivative_r) \
@@ -236,9 +232,6 @@
                     >()
             )
         KineticGas_bindings(PseudoHardSphere)
-<<<<<<< HEAD
-        ;
-=======
         Spherical_bindings(PseudoHardSphere);
 
     py::class_<LJSpline>(handle, "cpp_LJSpline")
@@ -265,5 +258,4 @@
             )
         KineticGas_bindings(LJSpline)
         Spherical_bindings(LJSpline);
->>>>>>> af649f38
 }