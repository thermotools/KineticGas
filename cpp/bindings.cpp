#include "KineticGas.h"
#include "Factorial.h"
#include "MieKinGas.h"
#include "QuantumMie.h"
#include "HardSphere.h"
#include "PseudoHardSphere.h"
<<<<<<< HEAD
#include "multiparam.h"
#include "Quantum.h"
=======
#include "ModTangToennis.h"
#include "LJSpline.h"
#include "LJTS.h"
>>>>>>> f6ca99ba
#include "pybind11/pybind11.h"
#include "pybind11/stl.h"
#include "pybind11/operators.h"
#include "pybind11/eigen.h"
#include "pybind11/numpy.h"
#include <sstream>

namespace py = pybind11;
using vector1d = std::vector<double>;
using vector2d = std::vector<vector1d>;

#define KineticGas_bindings(Model) \
        .def("viscosity", &Model::viscosity) \
        .def("viscosity_tp", &Model::viscosity_tp) \
        .def("kinematic_viscosity", &Model::kinematic_viscosity) \
        .def("kinematic_viscosity_tp", &Model::kinematic_viscosity_tp) \
        .def("thermal_conductivity", &Model::thermal_conductivity) \
        .def("thermal_conductivity_contributions", &Model::thermal_conductivity_contributions) \
        .def("thermal_conductivity_tp", &Model::thermal_conductivity_tp) \
        .def("thermal_diffusivity", &Model::thermal_diffusivity) \
        .def("thermal_diffusivity_tp", &Model::thermal_diffusivity_tp) \
        .def("soret_coefficient", &Model::soret_coefficient) \
        .def("soret_coefficient_tp", &Model::soret_coefficient_tp) \
        .def("interdiffusion", &Model::interdiffusion) \
        .def("interdiffusion_tp", &Model::interdiffusion_tp) \
        .def("thermal_diffusion_ratio", &Model::thermal_diffusion_ratio) \
        .def("thermal_diffusion_coeff", &Model::thermal_diffusion_coeff) \
        .def("thermal_diffusion_factor", &Model::thermal_diffusion_factor) \
        .def("second_virial", py::overload_cast<int, int, double>(&Model::second_virial)) \
        .def("bound_second_virial", &Model::bound_second_virial) \
        .def("dimer_constant", &Model::dimer_constant) \
        .def("get_mtl", &Model::get_mtl) \
        .def("get_etl", &Model::get_etl) \
        .def("get_rdf", &Model::get_rdf) \
        .def("set_eos", py::overload_cast<py::object>(&Model::set_eos)) \
        .def("frame_of_reference_map", &Model::frame_of_reference_map) \
        .def("get_reducing_units", &Model::get_reducing_units) \
        .def("de_broglie_wavelength", py::overload_cast<int, double>(&Model::de_broglie_wavelength)) \
        \
        .def("set_tl_model", &Model::set_transfer_length_model) \
        .def("get_tl_model", &Model::get_transfer_length_model) \
        .def("get_valid_tl_models", &Model::get_valid_transfer_length_models) \
        \
        .def("get_conductivity_vector", &Model::get_conductivity_vector) \
        .def("get_diffusion_vector", &Model::get_diffusion_vector) \
        .def("get_diffusion_matrix", &Model::get_diffusion_matrix) \
        .def("get_conductivity_matrix", &Model::get_conductivity_matrix) \
        .def("get_viscosity_matrix", &Model::get_viscosity_matrix)\
        .def("get_viscosity_vector", &Model::get_viscosity_vector)\
        .def("get_bulk_viscosity_matrix", &Model::get_bulk_viscosity_matrix)\
        .def("get_bulk_viscosity_vector", &Model::get_bulk_viscosity_vector)\
        .def("get_K_factors", &Model::get_K_factors) \
        .def("get_K_prime_factors", &Model::get_K_prime_factors) \
        .def("get_chemical_potential_factors", &Model::get_chemical_potential_factors) \
        .def("get_ksi_factors", &Model::get_ksi_factors) \
<<<<<<< HEAD
        \
        .def("precompute_ideal_diffusion", &Model::precompute_ideal_diffusion) \
        .def("omega", &Model::omega) \
=======
>>>>>>> f6ca99ba
        \
        .def("thermal_conductivity", &Model::thermal_conductivity) \
        .def("thermal_conductivity_tp", &Model::thermal_conductivity_tp) \
        .def("viscosity", &Model::viscosity) \
        .def("interdiffusion", &Model::interdiffusion) \
        .def("selfdiffusion", &Model::selfdiffusion) \


#define Spherical_potential_bindings(Model) \
        .def("potential", py::overload_cast<int, int, double>(&Model::potential)) \
        .def("potential_derivative_r", &Model::potential_derivative_r) \
        .def("potential_dblderivative_rr", &Model::potential_dblderivative_rr) \
        .def("potential_r", &Model::potential_derivative_r) \
        .def("potential_rr", &Model::potential_dblderivative_rr) \
        .def("get_reducing_units", &Model::get_reducing_units) \
        .def("get_r_min", &Model::get_r_min) \
        .def("get_sigma_eff", &Model::get_sigma_eff) \
        .def("get_eps_eff", &Model::get_eps_eff) \
        .def("get_alpha_eff", &Model::get_alpha_eff) \
        .def("omega_tester", &Model::omega_tester) \
        .def("w_integral_tester", &Model::w_integral_tester) \
        .def("w_integrand", &Model::w_integrand)

PYBIND11_MODULE(libpykingas, handle){
    handle.doc() = "Is this documentation? This is documentation.";
    handle.def("ipow", &ipow);
    handle.def("factorial_tests", &factorial_tests);

    handle.def("get_partitions", &get_partitions);
    handle.def("partition_multiplicity", &partition_multiplicity);

    handle.def("simpson", [](double ulim, int N){return simpson([](double x){return exp(- x) * pow(x, 2);}, 0, ulim, N);});
    handle.def("simpson_inf", [](double ulim){return simpson_inf([](double x){return exp(- x) * pow(x, 2);}, 0, ulim);});

    py::class_<Product>(handle, "Product")
        .def(py::init<int>())
        .def(py::init<double>())
        .def(py::init<Fac>())
        .def("eval", &Product::eval);

    py::class_<Fac>(handle, "Fac")
        .def(py::init<int>())
        .def("eval", &Fac::eval);

    py::class_<Polynomial>(handle, "Polynomial")
        .def(py::init<int, int, vector1d, int>())
        .def("derivative", py::vectorize(&Polynomial::derivative))
        ;

    py::class_<PolyExp>(handle, "PolyExp")
        .def(py::init<Polynomial, Polynomial>())
        .def("derivative", py::vectorize(&PolyExp::derivative))
        ;

    py::class_<OmegaPoint>(handle, "OmegaPoint")
        .def_readwrite("i", &OmegaPoint::i)
        .def_readwrite("j", &OmegaPoint::j)
        .def_readwrite("l", &OmegaPoint::l)
        .def_readwrite("r", &OmegaPoint::r)
        .def_readwrite("T_dK", &OmegaPoint::T_dK)
        .def("__repr__",
        [](const OmegaPoint &p) {
            std::stringstream strm;
            strm << "ij = " << p.i << p.j << ", l = " << p.l << ", r = " << p.r << " T = " << p.T_dK << " dK";
            return strm.str();
        });
    
    py::class_<Units>(handle, "cppUnits")
        .def(py::init<double, double, double>())
        .def_readonly("T", &Units::T)           // Temperature (K)
        .def_readonly("L", &Units::L)           // Length (m)
        .def_readonly("m", &Units::m)           // Mass (kg)
        .def_readonly("E", &Units::E)           // Energy (J)
        .def_readonly("V", &Units::V)           // Volume (m3)
        .def_readonly("t", &Units::t)           // Time (s)
        .def_readonly("F", &Units::F)           // Force (N)
        .def_readonly("speed", &Units::speed)   // Speed (m / s)
        .def_readonly("rho", &Units::rho)       // Density (mol / m3)
        .def_readonly("D", &Units::D)           // Diffusion (m^2 / s)
        .def_readonly("p", &Units::p)           // Pressure (Pa)
        .def_readonly("visc", &Units::visc)     // Shear viscosity (Pa s)
        .def_readonly("kvisc", &Units::kvisc)   // Kinematic viscosity (m^2 / s)
        .def_readonly("tdiff", &Units::tdiff)   // Thermal diffusivity (m^2 / s)
        .def_readonly("tcond", &Units::tcond)   // Thermal conductivity
        ;
    
    py::class_<ExtSutherland>(handle, "cpp_ExtSutherland")
        .def(py::init<vector1d, vector2d, vector2d, 
                        vector3d, vector3d, vector3d, vector3d,
                        bool, bool>())
        KineticGas_bindings(ExtSutherland)
        .def("potential", py::overload_cast<int, int, double>(&ExtSutherland::potential))
        .def("potential_derivative_r", py::overload_cast<int, int, double>(&ExtSutherland::potential_derivative_r))
        .def("potential_dblderivative_rr", py::overload_cast<int, int, double>(&ExtSutherland::potential_dblderivative_rr))
        .def("saft_rdf", &ExtSutherland::saft_rdf)
        .def("get_rdf_terms", &ExtSutherland::get_rdf_terms)
        .def("get_sigma_eff", &ExtSutherland::get_sigma_eff)
        .def("get_rmin", &ExtSutherland::get_sigma_min)
        .def("get_epsilon_eff", &ExtSutherland::get_epsilon_eff)
        .def("get_dBH", py::overload_cast<double, double>(&ExtSutherland::get_BH_diameters))
        .def("get_vdw_alpha", &ExtSutherland::get_vdw_alpha)
        .def("second_virial", &ExtSutherland::second_virial)
        ;

    py::class_<MieKinGas>(handle, "cpp_MieKinGas")
        .def(py::init<vector1d,
                      vector2d,
                      vector2d,
                      vector2d,
                      vector2d,
                      bool,
                      bool
                    >()
            )
        .def(py::init<std::string, bool>())
        KineticGas_bindings(MieKinGas)
        Spherical_potential_bindings(MieKinGas)
        .def("set_omega_correlation_active", &MieKinGas::set_omega_correlation_active)
        .def("get_BH_diameters", &MieKinGas::get_BH_diameters)
        .def("get_vdw_alpha", &MieKinGas::get_vdw_alpha)
        .def("saft_rdf", &MieKinGas::saft_rdf)
        .def("rdf_g0", py::overload_cast<double, double, const vector1d&>(&MieKinGas::rdf_HS))
        .def("rdf_g1", py::overload_cast<double, double, const vector1d&>(&MieKinGas::rdf_g1_func))
        .def("rdf_g2", py::overload_cast<double, double, const vector1d&, bool>(&MieKinGas::rdf_g2_func))
        .def("a1", &MieKinGas::a1ij_func)
        .def("da1drho", py::overload_cast<double, double, const vector1d&>(&MieKinGas::da1ij_drho_func))
        .def("a1s", py::overload_cast<double, double, const vector1d&, const vector2d&>(&MieKinGas::a_1s_func))
        .def("da1s_drho", py::overload_cast<double, double, const vector1d&, const vector2d&>(&MieKinGas::da1s_drho_func))
        .def("B_func", py::overload_cast<double, double, const vector1d&, const vector2d&>(&MieKinGas::B_func))
        .def("dBdrho_func", py::overload_cast<double, double, const vector1d&, const vector2d&>(&MieKinGas::dBdrho_func))
        .def("a2", py::overload_cast<double, double, const vector1d&>(&MieKinGas::a2ij_func))
        .def("a2_div_chi", &MieKinGas::a2ij_div_chi_func)
        .def("da2_div_chi_drho", py::overload_cast<double, double, const vector1d&>(&MieKinGas::da2ij_div_chi_drho_func))

        .def("chi", &MieKinGas::chi)
        .def("get_R", &MieKinGas::get_R)
        .def("theta_r", py::overload_cast<int, int, double, double, double, double>(&MieKinGas::theta_r))
        .def("theta_r", py::overload_cast<int, int, double, double, double, double, double>(&MieKinGas::theta_r))
        ;
        // .def("da1_drho", py::overload_cast<double, double, const vector1d&>(&MieKinGas::da1ij_drho_func))
        // .def("da1s_drho", py::overload_cast<double, const vector1d&, const vector2d&, const vector2d&>(&MieKinGas::da1s_drho_func))
        // .def("zeta_eff", &MieKinGas::zeta_eff_func)
        // .def("dzeta_eff_drho", &MieKinGas::dzeta_eff_drho_func)
        // .def("zeta_x", &MieKinGas::zeta_x_func)
        // .def("a1s", py::overload_cast<double, double, const vector1d&, const vector2d&>(&MieKinGas::a_1s_func))
        // .def("B_func", py::overload_cast<double, const vector1d&, const vector2d&, const vector2d&>(&MieKinGas::B_func))
        // .def("get_dBH", &MieKinGas::get_BH_diameters)
        // .def("a1ij", &MieKinGas::a1ij_func)
        // .def("a2ij",  py::overload_cast<double, double, const vector1d&>(&MieKinGas::a2ij_func))
        // .def("da2ij_drho", py::overload_cast<double, double, const vector1d&>(&MieKinGas::da2ij_drho_func))
        // .def("da2_div_chi_drho", py::overload_cast<double, double, const vector1d&>(&MieKinGas::da2ij_div_chi_drho_func))
        // .def("gamma_corr", py::overload_cast<double, double, const vector1d&>(&MieKinGas::gamma_corr))
        // ;

    py::class_<QuantumMie>(handle, "cpp_QuantumMie")
        .def(py::init<vector1d, vector2d, vector2d, vector2d, vector2d, std::vector<int>, bool, bool>())
        KineticGas_bindings(QuantumMie)
        .def("potential", py::overload_cast<int, int, double, double>(&QuantumMie::potential))
        // .def("potential_derivative_r", py::overload_cast<int, int, double, double>(&QuantumMie::potential_derivative_r))
        // .def("potential_dblderivative_rr", py::overload_cast<int, int, double, double>(&QuantumMie::potential_dblderivative_rr))
        .def("get_sigma_eff", py::overload_cast<double>(&QuantumMie::get_sigma_eff))
        .def("get_sigma_min", py::overload_cast<double>(&QuantumMie::get_sigma_min))
        .def("get_epsilon_eff", py::overload_cast<double>(&QuantumMie::get_epsilon_eff))
        // .def("get_BH_diameters", &QuantumMie::get_BH_diameters)
        .def("saft_rdf", &QuantumMie::saft_rdf)
        .def("get_rdf_terms", &QuantumMie::get_rdf_terms)
        ;

   py::class_<IntegrationParam>(handle, "IntegrationParam")
        .def(py::init<vector1d, vector1d, double, double, int, int, double>())
        .def("set_end", &IntegrationParam::set_end)
        .def("set_dg", &IntegrationParam::set_dg)
        .def("set_db", &IntegrationParam::set_db)
        .def("set_rlg", &IntegrationParam::set_rlg)
        .def("set_rlb", &IntegrationParam::set_rlb)
        .def("set_dd_lim", &IntegrationParam::set_dd_lim)
        ;

    py::class_<HardSphere>(handle, "cpp_HardSphere")
        .def(py::init<
                        vector1d,
                        vector2d,
                        bool, bool
                    >()
            )
        KineticGas_bindings(HardSphere)
        .def("chi", &HardSphere::chi)
        .def("omega", &HardSphere::omega)
        .def("w_integral", &HardSphere::w_integral)
        .def("cross_section", &HardSphere::cross_section)
        ;
    
    py::class_<Quantum>(handle, "cpp_Quantum")
        // .def(py::init<std::string>())
        KineticGas_bindings(Quantum)
        Spherical_potential_bindings(Quantum)
        .def("get_E_bound", &Quantum::get_E_bound)
        .def("cross_section", &Quantum::cross_section)
        .def("classical_cross_section", &Quantum::classical_cross_section)
        .def("reduced_cross_section", &Quantum::reduced_cross_section)
        .def("wave_function", &Quantum::wave_function)
        .def("phase_shift", &Quantum::phase_shift)
        .def("JKWB_phase_shift", &Quantum::JKWB_phase_shift)
        .def("quantum_phase_shift", &Quantum::quantum_phase_shift)
        .def("absolute_phase_shift", py::overload_cast<int, int, int, double, double>(&Quantum::absolute_phase_shift))
        .def("absolute_phase_shift", py::overload_cast<int, int, int, double>(&Quantum::absolute_phase_shift))
        .def("absolute_phase_shifts", &Quantum::absolute_phase_shifts)
        .def("get_levinson_r", &Quantum::get_levinson_r)
        .def("integral_phase_shift", &Quantum::integral_phase_shift)
        .def("total_phase_shifts", &Quantum::total_phase_shifts)
        .def("dump_phase_shift_map", &Quantum::dump_phase_shift_map)
        .def("clear_phase_shift_maps", &Quantum::clear_phase_shift_maps)
        .def("r_classical_forbidden", &Quantum::r_classical_forbidden)
        .def("get_de_boer", py::overload_cast<>(&Quantum::get_de_boer))
        .def("get_de_boer", py::overload_cast<int, int>(&Quantum::get_de_boer))
        .def("get_de_boer", py::overload_cast<int>(&Quantum::get_de_boer))
        .def("set_de_boer_mass", &Quantum::set_de_boer_mass)
        .def("JKWB_upper_E_limit", &Quantum::JKWB_upper_E_limit)
        .def("omega", &Quantum::omega)
        .def("quantum_omega", &Quantum::quantum_omega)
        .def("second_virial", py::overload_cast<int, int, double>(&Quantum::second_virial))
        .def("second_virial", py::overload_cast<int, int, const vector1d&>(&Quantum::second_virial))
        .def("second_virial_contribs", &Quantum::second_virial_contribs)
        .def("bound_second_virial_lim", &Quantum::bound_second_virial_lim)
        .def("semiclassical_second_virial", &Quantum::semiclassical_second_virial)
        .def("classical_omega", &Quantum::classical_omega)
        .def("scattering_volume", &Quantum::scattering_volume)
        .def("partial_scattering_volume", &Quantum::partial_scattering_volume)
        .def("set_quantum_active", &Quantum::set_quantum_active)
        .def("get_quantum_active", &Quantum::get_quantum_active)
        .def("set_JKWB_limits", &Quantum::set_JKWB_limits)
        .def("get_JKWB_limits", &Quantum::get_JKWB_limits)
        .def("omega_tester", &Quantum::omega_tester)
        .def("w_integrand", &Quantum::w_integrand)
        .def("theta", &Quantum::theta)
        .def("get_R", &Quantum::get_R)
        ;
    
    py::class_<TangToennisParam>(handle, "cpp_TangToennisParam")
        .def_readwrite("sigma", &TangToennisParam::sigma)
        .def_readwrite("eps_div_k", &TangToennisParam::eps_div_k)
        .def_readwrite("Re", &TangToennisParam::Re)
        .def("__repr__",
        [](const TangToennisParam &t) {
            std::stringstream strm;
            strm << "TangToennisParam\n"
                 << "\tA       : " << t.A << "\n"
                 << "\tb       : " << t.b << "\n"
                 << "\tA_tilde : " << t.A_tilde << "\n"
                 << "\ta_tilde : " << t.a_tilde << "\n"
                 << "\ta       : [ " << t.am2 << ", " << t.am1 << ", " << t.a1 << ", " << t.a2 << " ]\n"
                 << "\tC       : [ ";
            for (size_t i = 0; i < 5; i++){
                strm << t.C[i] << ", ";
            }
            strm << t.C[5] << " ]\n\t-----\n"
                 << "\tsigma   : " << t.sigma << "\n"
                 << "\teps_div_k : " << t.eps_div_k << "\n"
                 << "\tRe      : " << t.Re << std::endl;
            return strm.str();
        })
        ;

    py::class_<ModTangToennis, Quantum>(handle, "cpp_ModTangToennis")
        .def(py::init<std::string, std::string>())
        KineticGas_bindings(ModTangToennis)
        .def("potential", py::overload_cast<int, int, double>(&ModTangToennis::potential))
        .def("potential_r", &ModTangToennis::potential_derivative_r)
        .def("potential_rr", &ModTangToennis::potential_dblderivative_rr)
        .def("potential_dn", &ModTangToennis::potential_dn)
        .def("second_virial", py::overload_cast<int, int, const vector1d&>(&ModTangToennis::second_virial))
        ;
    
    py::class_<FH_ModTangToennies, Quantum>(handle, "cpp_FH_ModTangToennies")
        .def(py::init<std::string, size_t, std::string>())
        .def("potential", py::overload_cast<int, int, double, double>(&FH_ModTangToennies::potential))
        .def("potential_r", py::overload_cast<int, int, double, double>(&FH_ModTangToennies::potential_derivative_r))
        .def("potential_rr", py::overload_cast<int, int, double, double>(&FH_ModTangToennies::potential_dblderivative_rr))
        .def("set_FH_order", &FH_ModTangToennies::set_FH_order)
        ;

    py::class_<HFD_B2, Quantum>(handle, "cpp_HFD_B2")
        .def(py::init<std::string>())
        KineticGas_bindings(HFD_B2)
        Spherical_potential_bindings(HFD_B2)
        .def("potential_dn", &HFD_B2::potential_dn)
        ;
    
    py::class_<FH_HFD_B2, Quantum>(handle, "cpp_FH_HFD_B2")
        .def(py::init<std::string, size_t>())
        KineticGas_bindings(FH_HFD_B2)
        .def("potential", py::overload_cast<int, int, double, double>(&FH_HFD_B2::potential))
        .def("potential_r", py::overload_cast<int, int, double, double>(&FH_HFD_B2::potential_derivative_r))
        .def("potential_rr", py::overload_cast<int, int, double, double>(&FH_HFD_B2::potential_dblderivative_rr))
        .def("set_FH_order", &FH_HFD_B2::set_FH_order)
        ;

    py::class_<PatowskiParam>(handle, "cpp_PatowskiParam")
        .def_readonly("sigma", &PatowskiParam::sigma)
        .def_readonly("eps_div_k", &PatowskiParam::eps_div_k)
        .def_readonly("r_min", &PatowskiParam::r_min)
        .def("__repr__",
        [](const PatowskiParam &t) {
            std::stringstream strm;
            strm << "PatowskiParam\n"
                 << "\tCex       : " << t.Cex1 << ", " << t.Cex2 << "\n"
                 << "\tCsp       : " << t.Csp1 << ", " << t.Csp2 << ", " << t.Csp3 << ", " << t.Csp4 << "\n"
                 << "\tCn        : " << t.C6 << ", " << t.C8 << ", " << t.C10 << "\n"
                 << "\t----------\n"
                 << "\tsigma     : " << t.sigma << "\n"
                 << "\teps_div_k : " << t.eps_div_k << "\n"
                 << "\tr_min     : " << t.r_min << std::endl;
            return strm.str();
        })
        ;

    py::class_<Patowski, Quantum>(handle, "cpp_Patowski")
        .def(py::init<std::string>())
        KineticGas_bindings(Patowski)
        Spherical_potential_bindings(Patowski)
        .def("get_param", &Patowski::get_param)
        .def("potential_dn", &Patowski::potential_dn)
        // .def("set_using_tabulated", &Patowski::set_using_tabulated)
        ;

    // py::class_<PatowskiFH1, Quantum>(handle, "cpp_PatowskiFH1")
    //     .def(py::init<std::string>())
    //     KineticGas_bindings(PatowskiFH1)
    //     Spherical_potential_bindings(PatowskiFH1)
    //     .def("potential", py::overload_cast<int, int, double, double>(&PatowskiFH1::potential))
    //     .def("get_param", &PatowskiFH1::get_param)
    //     ;
    py::class_<PatowskiFH, Quantum>(handle, "cpp_PatowskiFH")
        .def(py::init<std::string, size_t>())
        KineticGas_bindings(PatowskiFH)
        // Spherical_potential_bindings(PatowskiFH2)
        .def("potential", py::overload_cast<int, int, double, double>(&PatowskiFH::potential))
        .def("potential_r", py::overload_cast<int, int, double, double>(&PatowskiFH::potential_derivative_r))
        .def("potential_rr", py::overload_cast<int, int, double, double>(&PatowskiFH::potential_dblderivative_rr))
        .def("set_FH_order", &PatowskiFH::set_FH_order)
        .def("get_param", &PatowskiFH::get_param)
        ;
    
    // py::class_<PatowskiFH3, Quantum>(handle, "cpp_PatowskiFH3")
    //     .def(py::init<std::string>())
    //     KineticGas_bindings(PatowskiFH3)
    //     // Spherical_potential_bindings(PatowskiFH2)
    //     .def("potential", py::overload_cast<int, int, double, double>(&PatowskiFH3::potential))
    //     .def("potential_r", py::overload_cast<int, int, double, double>(&PatowskiFH3::potential_derivative_r))
    //     .def("potential_rr", py::overload_cast<int, int, double, double>(&PatowskiFH3::potential_dblderivative_rr))
    //     .def("get_param", &PatowskiFH3::get_param)
    //     ;

    py::class_<PseudoHardSphere>(handle, "cpp_PseudoHardSphere")
        .def(py::init<
                        vector1d,
                        vector2d,
                        bool, bool
                    >()
            )
        KineticGas_bindings(PseudoHardSphere)
        Spherical_potential_bindings(PseudoHardSphere);

    py::class_<LJSpline>(handle, "cpp_LJSpline")
        .def(py::init<bool, bool>()
            )
        KineticGas_bindings(LJSpline)
        Spherical_potential_bindings(LJSpline)
        .def("omega", &LJSpline::omega)
        .def("omega_star", &LJSpline::omega_star)
        .def("omega_star_approx", &LJSpline::omega_star_approx);

    py::class_<LJTS>(handle, "cpp_LJTS")
        .def(py::init<
                        vector1d,
                        vector2d,
                        vector2d,
                        bool, bool
                    >()
            )
        KineticGas_bindings(LJTS)
        Spherical_potential_bindings(LJTS);
}<|MERGE_RESOLUTION|>--- conflicted
+++ resolved
@@ -4,14 +4,10 @@
 #include "QuantumMie.h"
 #include "HardSphere.h"
 #include "PseudoHardSphere.h"
-<<<<<<< HEAD
 #include "multiparam.h"
 #include "Quantum.h"
-=======
-#include "ModTangToennis.h"
 #include "LJSpline.h"
 #include "LJTS.h"
->>>>>>> f6ca99ba
 #include "pybind11/pybind11.h"
 #include "pybind11/stl.h"
 #include "pybind11/operators.h"
@@ -67,20 +63,17 @@
         .def("get_K_prime_factors", &Model::get_K_prime_factors) \
         .def("get_chemical_potential_factors", &Model::get_chemical_potential_factors) \
         .def("get_ksi_factors", &Model::get_ksi_factors) \
-<<<<<<< HEAD
-        \
-        .def("precompute_ideal_diffusion", &Model::precompute_ideal_diffusion) \
-        .def("omega", &Model::omega) \
-=======
->>>>>>> f6ca99ba
         \
         .def("thermal_conductivity", &Model::thermal_conductivity) \
         .def("thermal_conductivity_tp", &Model::thermal_conductivity_tp) \
         .def("viscosity", &Model::viscosity) \
         .def("interdiffusion", &Model::interdiffusion) \
         .def("selfdiffusion", &Model::selfdiffusion) \
-
-
+        \
+        .def("precompute_ideal_diffusion", &Model::precompute_ideal_diffusion) \
+        .def("omega", &Model::omega) \
+        \
+        
 #define Spherical_potential_bindings(Model) \
         .def("potential", py::overload_cast<int, int, double>(&Model::potential)) \
         .def("potential_derivative_r", &Model::potential_derivative_r) \
