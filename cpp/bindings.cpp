#include "KineticGas.h"
#include "Factorial.h"
#include "MieKinGas.h"
#include "QuantumMie.h"
#include "HardSphere.h"
#include "PseudoHardSphere.h"
#include "ModTangToennis.h"
#include "pybind11/pybind11.h"
#include "pybind11/stl.h"
#include "pybind11/operators.h"
#include "pybind11/eigen.h"
#include <sstream>

namespace py = pybind11;
using vector1d = std::vector<double>;
using vector2d = std::vector<vector1d>;

#define KineticGas_bindings(Model) \
        .def("viscosity", &Model::viscosity) \
        .def("viscosity_tp", &Model::viscosity_tp) \
        .def("kinematic_viscosity", &Model::kinematic_viscosity) \
        .def("kinematic_viscosity_tp", &Model::kinematic_viscosity_tp) \
        .def("thermal_conductivity", &Model::thermal_conductivity) \
        .def("thermal_conductivity_contributions", &Model::thermal_conductivity_contributions) \
        .def("thermal_conductivity_tp", &Model::thermal_conductivity_tp) \
        .def("thermal_diffusivity", &Model::thermal_diffusivity) \
        .def("thermal_diffusivity_tp", &Model::thermal_diffusivity_tp) \
        .def("soret_coefficient", &Model::soret_coefficient) \
        .def("soret_coefficient_tp", &Model::soret_coefficient_tp) \
        .def("interdiffusion", &Model::interdiffusion) \
        .def("interdiffusion_tp", &Model::interdiffusion_tp) \
        .def("thermal_diffusion_ratio", &Model::thermal_diffusion_ratio) \
        .def("thermal_diffusion_coeff", &Model::thermal_diffusion_coeff) \
        .def("thermal_diffusion_factor", &Model::thermal_diffusion_factor) \
        .def("get_mtl", &Model::get_mtl) \
        .def("get_etl", &Model::get_etl) \
        .def("get_rdf", &Model::get_rdf) \
        .def("set_eos", py::overload_cast<py::object>(&Model::set_eos)) \
        .def("frame_of_reference_map", &Model::frame_of_reference_map) \
        .def("get_reducing_units", &Model::get_reducing_units) \
        \
        .def("set_tl_model", &Model::set_transfer_length_model) \
        .def("get_tl_model", &Model::get_transfer_length_model) \
        .def("get_valid_tl_models", &Model::get_valid_transfer_length_models) \
        \
        .def("get_conductivity_vector", &Model::get_conductivity_vector) \
        .def("get_diffusion_vector", &Model::get_diffusion_vector) \
        .def("get_diffusion_matrix", &Model::get_diffusion_matrix) \
        .def("get_conductivity_matrix", &Model::get_conductivity_matrix) \
        .def("get_viscosity_matrix", &Model::get_viscosity_matrix)\
        .def("get_viscosity_vector", &Model::get_viscosity_vector)\
        .def("get_bulk_viscosity_matrix", &Model::get_bulk_viscosity_matrix)\
        .def("get_bulk_viscosity_vector", &Model::get_bulk_viscosity_vector)\
        .def("get_K_factors", &Model::get_K_factors) \
        .def("get_K_prime_factors", &Model::get_K_prime_factors) \
        .def("get_chemical_potential_factors", &Model::get_chemical_potential_factors) \
        .def("get_ksi_factors", &Model::get_ksi_factors)
        \
        
#define Spherical_potential_bindings(Model) \
        .def("potential", py::overload_cast<int, int, double>(&Model::potential)) \
        .def("potential_derivative_r", &Model::potential_derivative_r) \
        .def("potential_dblderivative_rr", &Model::potential_dblderivative_rr) \
        .def("get_reducing_units", &Model::get_reducing_units) \

PYBIND11_MODULE(libpykingas, handle){
    handle.doc() = "Is this documentation? This is documentation.";
    handle.def("ipow", &ipow);
    handle.def("factorial_tests", &factorial_tests);

    py::class_<Product>(handle, "Product")
        .def(py::init<int>())
        .def(py::init<double>())
        .def(py::init<Fac>())
        .def("eval", &Product::eval);

    py::class_<Fac>(handle, "Fac")
        .def(py::init<int>())
        .def("eval", &Fac::eval);

    py::class_<OmegaPoint>(handle, "OmegaPoint")
        .def_readwrite("i", &OmegaPoint::i)
        .def_readwrite("j", &OmegaPoint::j)
        .def_readwrite("l", &OmegaPoint::l)
        .def_readwrite("r", &OmegaPoint::r)
        .def_readwrite("T_dK", &OmegaPoint::T_dK)
        .def("__repr__",
        [](const OmegaPoint &p) {
            std::stringstream strm;
            strm << "ij = " << p.i << p.j << ", l = " << p.l << ", r = " << p.r << " T = " << p.T_dK << " dK";
            return strm.str();
        });
    
<<<<<<< HEAD
    py::class_<ExtSutherland>(handle, "cpp_ExtSutherland")
        .def(py::init<vector1d, vector2d, vector2d, 
                        vector3d, vector3d, vector3d, vector3d,
                        bool, bool>())
        KineticGas_bindings(ExtSutherland)
        // Spherical_potential_bindings(ExtSutherland)
        Spherical_bindings(ExtSutherland)
        .def("saft_rdf", &ExtSutherland::saft_rdf)
        .def("get_rdf_terms", &ExtSutherland::get_rdf_terms)
        .def("get_sigma_eff", &ExtSutherland::get_sigma_eff)
        .def("get_rmin", &ExtSutherland::get_sigma_min)
        .def("get_epsilon_eff", &ExtSutherland::get_epsilon_eff)
        .def("get_dBH", py::overload_cast<double, double>(&ExtSutherland::get_BH_diameters))
        .def("get_vdw_alpha", &ExtSutherland::get_vdw_alpha)
=======
    py::class_<Units>(handle, "cppUnits")
        .def(py::init<double, double, double>())
        .def_readonly("T", &Units::T)           // Temperature (K)
        .def_readonly("L", &Units::L)           // Length (m)
        .def_readonly("m", &Units::m)           // Mass (kg)
        .def_readonly("E", &Units::E)           // Energy (J)
        .def_readonly("V", &Units::V)           // Volume (m3)
        .def_readonly("t", &Units::t)           // Time (s)
        .def_readonly("F", &Units::F)           // Force (N)
        .def_readonly("speed", &Units::speed)   // Speed (m / s)
        .def_readonly("rho", &Units::rho)       // Density (mol / m3)
        .def_readonly("D", &Units::D)           // Diffusion (m^2 / s)
        .def_readonly("p", &Units::p)           // Pressure (Pa)
        .def_readonly("visc", &Units::visc)     // Shear viscosity (Pa s)
        .def_readonly("kvisc", &Units::kvisc)   // Kinematic viscosity (m^2 / s)
        .def_readonly("tdiff", &Units::tdiff)   // Thermal diffusivity (m^2 / s)
        .def_readonly("tcond", &Units::tcond)   // Thermal conductivity
>>>>>>> 5759efa0
        ;

    py::class_<MieKinGas>(handle, "cpp_MieKinGas")
        .def(py::init<vector1d,
                      vector2d,
                      vector2d,
                      vector2d,
                      vector2d,
                      bool,
                      bool
                    >()
            )
        .def(py::init<std::string, bool>())
        KineticGas_bindings(MieKinGas)
        Spherical_potential_bindings(MieKinGas)
        .def("get_BH_diameters", &MieKinGas::get_BH_diameters)
        .def("get_vdw_alpha", &MieKinGas::get_vdw_alpha)
        .def("saft_rdf", &MieKinGas::saft_rdf)
        .def("rdf_g0", py::overload_cast<double, double, const vector1d&>(&MieKinGas::rdf_HS))
        .def("rdf_g1", py::overload_cast<double, double, const vector1d&>(&MieKinGas::rdf_g1_func))
        .def("rdf_g2", py::overload_cast<double, double, const vector1d&, bool>(&MieKinGas::rdf_g2_func))
        .def("a1", &MieKinGas::a1ij_func)
        .def("da1drho", py::overload_cast<double, double, const vector1d&>(&MieKinGas::da1ij_drho_func))
        .def("a1s", py::overload_cast<double, double, const vector1d&, const vector2d&>(&MieKinGas::a_1s_func))
        .def("da1s_drho", py::overload_cast<double, double, const vector1d&, const vector2d&>(&MieKinGas::da1s_drho_func))
        .def("B_func", py::overload_cast<double, double, const vector1d&, const vector2d&>(&MieKinGas::B_func))
        .def("dBdrho_func", py::overload_cast<double, double, const vector1d&, const vector2d&>(&MieKinGas::dBdrho_func))
        .def("a2", py::overload_cast<double, double, const vector1d&>(&MieKinGas::a2ij_func))
        .def("a2_div_chi", &MieKinGas::a2ij_div_chi_func)
        .def("da2_div_chi_drho", py::overload_cast<double, double, const vector1d&>(&MieKinGas::da2ij_div_chi_drho_func))

        .def("chi", &MieKinGas::chi)
        .def("get_R", &MieKinGas::get_R)
        .def("theta_r", py::overload_cast<int, int, double, double, double, double>(&MieKinGas::theta_r))
        .def("theta_r", py::overload_cast<int, int, double, double, double, double, double>(&MieKinGas::theta_r))
        ;
        // .def("da1_drho", py::overload_cast<double, double, const vector1d&>(&MieKinGas::da1ij_drho_func))
        // .def("da1s_drho", py::overload_cast<double, const vector1d&, const vector2d&, const vector2d&>(&MieKinGas::da1s_drho_func))
        // .def("zeta_eff", &MieKinGas::zeta_eff_func)
        // .def("dzeta_eff_drho", &MieKinGas::dzeta_eff_drho_func)
        // .def("zeta_x", &MieKinGas::zeta_x_func)
        // .def("a1s", py::overload_cast<double, double, const vector1d&, const vector2d&>(&MieKinGas::a_1s_func))
        // .def("B_func", py::overload_cast<double, const vector1d&, const vector2d&, const vector2d&>(&MieKinGas::B_func))
        // .def("get_dBH", &MieKinGas::get_BH_diameters)
        // .def("a1ij", &MieKinGas::a1ij_func)
        // .def("a2ij",  py::overload_cast<double, double, const vector1d&>(&MieKinGas::a2ij_func))
        // .def("da2ij_drho", py::overload_cast<double, double, const vector1d&>(&MieKinGas::da2ij_drho_func))
        // .def("da2_div_chi_drho", py::overload_cast<double, double, const vector1d&>(&MieKinGas::da2ij_div_chi_drho_func))
        // .def("gamma_corr", py::overload_cast<double, double, const vector1d&>(&MieKinGas::gamma_corr))
        // ;

    py::class_<QuantumMie>(handle, "cpp_QuantumMie")
        .def(py::init<vector1d, vector2d, vector2d, vector2d, vector2d, std::vector<int>, bool, bool>())
        KineticGas_bindings(QuantumMie)
        // .def("potential", py::overload_cast<int, int, double, double>(&QuantumMie::potential))
        // .def("potential_derivative_r", py::overload_cast<int, int, double, double>(&QuantumMie::potential_derivative_r))
        // .def("potential_dblderivative_rr", py::overload_cast<int, int, double, double>(&QuantumMie::potential_dblderivative_rr))
        // .def("get_sigma_eff", py::overload_cast<double>(&QuantumMie::get_sigma_eff))
        // .def("get_sigma_min", py::overload_cast<double>(&QuantumMie::get_sigma_min))
        // .def("get_epsilon_eff", py::overload_cast<double>(&QuantumMie::get_epsilon_eff))
        // .def("get_BH_diameters", &QuantumMie::get_BH_diameters)
        .def("saft_rdf", &QuantumMie::saft_rdf)
        .def("get_rdf_terms", &QuantumMie::get_rdf_terms)
        ;

   py::class_<IntegrationParam>(handle, "IntegrationParam")
        .def(py::init<vector1d, vector1d, double, double, int, int, double>())
        .def("set_end", &IntegrationParam::set_end)
        .def("set_dg", &IntegrationParam::set_dg)
        .def("set_db", &IntegrationParam::set_db)
        .def("set_rlg", &IntegrationParam::set_rlg)
        .def("set_rlb", &IntegrationParam::set_rlb)
        .def("set_dd_lim", &IntegrationParam::set_dd_lim)
        ;

    py::class_<TangToennisParam>(handle, "cpp_TangToennisParam")
        .def(py::init<double, double, double, vector1d,
                        double, double, double, double,
                        vector1d>()
             )
        .def_readwrite("sigma", &TangToennisParam::sigma)
        .def_readwrite("eps_div_k", &TangToennisParam::eps_div_k)
        .def_readwrite("Re", &TangToennisParam::Re)
        .def("__repr__",
        [](const TangToennisParam &t) {
            std::stringstream strm;
            strm << "TangToennisParam\n"
                 << "\tA       : " << t.A << "\n"
                 << "\tb       : " << t.b << "\n"
                 << "\tA_tilde : " << t.A_tilde << "\n"
                 << "\ta_tilde : " << t.a_tilde << "\n"
                 << "\ta       : [ " << t.am2 << ", " << t.am1 << ", " << t.a1 << ", " << t.a2 << " ]\n"
                 << "\tC       : [ ";
            for (size_t i = 0; i < 5; i++){
                strm << t.C[i] << ", ";
            }
            strm << t.C[5] << " ]\n\t-----\n"
                 << "\tsigma   : " << t.sigma << "\n"
                 << "\teps_div_k : " << t.eps_div_k << "\n"
                 << "\tRe      : " << t.Re << std::endl;
            return strm.str();
        })
        ;

    py::class_<ModTangToennis>(handle, "cpp_ModTangToennis")
        .def(py::init<TangToennisParam, vector1d, bool>())
        KineticGas_bindings(ModTangToennis)
        .def("potential", py::overload_cast<int, int, double>(&ModTangToennis::potential))
        .def("potential_r", &ModTangToennis::potential_derivative_r)
        .def("potential_rr", &ModTangToennis::potential_dblderivative_rr)
        .def("set_tl_model", &ModTangToennis::set_transfer_length_model)
        ;

    py::class_<HardSphere>(handle, "cpp_HardSphere")
        .def(py::init<
                        vector1d,
                        vector2d,
                        bool, bool
                    >()
            )
        KineticGas_bindings(HardSphere)
        .def("chi", &HardSphere::chi)
        .def("omega", &HardSphere::omega)
        .def("w_integral", &HardSphere::w_integral);
    
    py::class_<PseudoHardSphere>(handle, "cpp_PseudoHardSphere")
        .def(py::init<
                        vector1d,
                        vector2d,
                        bool, bool
                    >()
            )
        KineticGas_bindings(PseudoHardSphere)
        ;
}<|MERGE_RESOLUTION|>--- conflicted
+++ resolved
@@ -91,22 +91,6 @@
             return strm.str();
         });
     
-<<<<<<< HEAD
-    py::class_<ExtSutherland>(handle, "cpp_ExtSutherland")
-        .def(py::init<vector1d, vector2d, vector2d, 
-                        vector3d, vector3d, vector3d, vector3d,
-                        bool, bool>())
-        KineticGas_bindings(ExtSutherland)
-        // Spherical_potential_bindings(ExtSutherland)
-        Spherical_bindings(ExtSutherland)
-        .def("saft_rdf", &ExtSutherland::saft_rdf)
-        .def("get_rdf_terms", &ExtSutherland::get_rdf_terms)
-        .def("get_sigma_eff", &ExtSutherland::get_sigma_eff)
-        .def("get_rmin", &ExtSutherland::get_sigma_min)
-        .def("get_epsilon_eff", &ExtSutherland::get_epsilon_eff)
-        .def("get_dBH", py::overload_cast<double, double>(&ExtSutherland::get_BH_diameters))
-        .def("get_vdw_alpha", &ExtSutherland::get_vdw_alpha)
-=======
     py::class_<Units>(handle, "cppUnits")
         .def(py::init<double, double, double>())
         .def_readonly("T", &Units::T)           // Temperature (K)
@@ -124,7 +108,20 @@
         .def_readonly("kvisc", &Units::kvisc)   // Kinematic viscosity (m^2 / s)
         .def_readonly("tdiff", &Units::tdiff)   // Thermal diffusivity (m^2 / s)
         .def_readonly("tcond", &Units::tcond)   // Thermal conductivity
->>>>>>> 5759efa0
+        ;
+    
+    py::class_<ExtSutherland>(handle, "cpp_ExtSutherland")
+        .def(py::init<vector1d, vector2d, vector2d, 
+                        vector3d, vector3d, vector3d, vector3d,
+                        bool, bool>())
+        KineticGas_bindings(ExtSutherland)
+        .def("saft_rdf", &ExtSutherland::saft_rdf)
+        .def("get_rdf_terms", &ExtSutherland::get_rdf_terms)
+        .def("get_sigma_eff", &ExtSutherland::get_sigma_eff)
+        .def("get_rmin", &ExtSutherland::get_sigma_min)
+        .def("get_epsilon_eff", &ExtSutherland::get_epsilon_eff)
+        .def("get_dBH", py::overload_cast<double, double>(&ExtSutherland::get_BH_diameters))
+        .def("get_vdw_alpha", &ExtSutherland::get_vdw_alpha)
         ;
 
     py::class_<MieKinGas>(handle, "cpp_MieKinGas")
