--- conflicted
+++ resolved
@@ -48,21 +48,6 @@
         .def("get_conductivity_matrix", &Model::get_conductivity_matrix) \
         .def("get_viscosity_matrix", &Model::get_viscosity_matrix)\
         .def("get_viscosity_vector", &Model::get_viscosity_vector)\
-<<<<<<< HEAD
-        .def("get_bulk_viscosity_matrix", &Model::get_bulk_viscosity_matrix)\
-        .def("get_bulk_viscosity_vector", &Model::get_bulk_viscosity_vector)\
-        \
-        .def("B_prime", &Model::B_prime) \
-        .def("B_dblprime", &Model::B_dblprime) \
-        \
-        .def("L_ij", &Model::L_ij) \
-        .def("L_i", &Model::L_i) \
-        .def("Lb_ij", &Model::Lb_ij) \
-        .def("Lb_i", &Model::Lb_i) \
-        \
-        .def("get_rdf", &Model::get_rdf) \
-=======
->>>>>>> d30b2517
         .def("get_K_factors", &Model::get_K_factors) \
         .def("get_K_prime_factors", &Model::get_K_prime_factors) \
         .def("get_chemical_potential_factors", &Model::get_chemical_potential_factors) \
