<<<<<<< HEAD
#include "Quantum.h"
=======
#include "MieKinGas.h"
#include "cppThermopack/saftvrmie.h"
#include "HardSphere.h"
>>>>>>> d30b2517
#include <iostream>
#include <vector>

int main(){
    Quantum pH2("P-H2,P-H2");
    std::cout << "Finished init, half-spins are : " << pH2.half_spin[0] << std::endl;

<<<<<<< HEAD
    Quantum oH2("O-H2,O-H2");
    std::cout << "Finished init, half-spins are : " << oH2.half_spin[0] << std::endl;

    Quantum nH2("P-H2,O-H2");
    std::cout << "Finished init, half-spins are : " << nH2.half_spin[0] << ", " << nH2.half_spin[1] << std::endl;

    Quantum he("HE,HE3");
    std::cout << "Finished init, half-spins are : " << he.half_spin[0] << ", " << he.half_spin[1] << std::endl;
=======
    double T = 300;
    double Vm = 20e-3;
    std::vector<double> x = {0.5, 0.5};

    double ep = 120 * BOLTZMANN;
    double sig = 3.4e-10;
    double MW = 40*1e-3 / AVOGADRO;

    HardSphere hs({MW, MW}, {{sig, sig}, {sig, sig}}, false, false);
    std::cout << hs.interdiffusion(T, Vm, x, 2, FrameOfReference::CoN, 0, 0, true);
    return 0;
    
    // MieKinGas mie2({MW, MW}, 
    //                 {{sig, sig}, {sig, sig}}, 
    //                 {{ep, ep}, {ep, ep}}, 
    //                 {{6., 6.}, {6., 6.}}, 
    //                 {{12., 12.}, {12., 12.}},
    //                 false, true);
// 
    // std::cout << "Finished direct init ..." << std::endl;
    // GenericEoS eos(ThermoWrapper(Saftvrmie("AR")));
    // mie2.set_eos(std::move(eos));
    // std::cout << "Finished set_eos ... " << std::endl;
// 
    // std::cout << "Thermal conductivity : " << mie2.thermal_conductivity(T, Vm, x) << std::endl;
    // std::cout << "Viscosity : " << mie2.viscosity(T, Vm, x) << std::endl;
// 
    // MieKinGas mie("AR,KR,NE");
// 
    // std::cout << "Finished init 2 ... " << std::endl;
    // std::vector<double> x2 = {0.5, 0.3, 0.2};
    // std::cout << "Thermal conductivity : " << mie.thermal_conductivity(T, Vm, x2) << std::endl;
    // std::cout << "Viscosity : " << mie.viscosity(T, Vm, x2) << std::endl;
// 
// 
    // std::cout << "CoM => CoV :\n" << mie.CoM_to_CoV_matr(T, Vm, x2) << std::endl;
>>>>>>> d30b2517
    return 0;
}<|MERGE_RESOLUTION|>--- conflicted
+++ resolved
@@ -1,10 +1,4 @@
-<<<<<<< HEAD
 #include "Quantum.h"
-=======
-#include "MieKinGas.h"
-#include "cppThermopack/saftvrmie.h"
-#include "HardSphere.h"
->>>>>>> d30b2517
 #include <iostream>
 #include <vector>
 
@@ -12,7 +6,6 @@
     Quantum pH2("P-H2,P-H2");
     std::cout << "Finished init, half-spins are : " << pH2.half_spin[0] << std::endl;
 
-<<<<<<< HEAD
     Quantum oH2("O-H2,O-H2");
     std::cout << "Finished init, half-spins are : " << oH2.half_spin[0] << std::endl;
 
@@ -21,17 +14,6 @@
 
     Quantum he("HE,HE3");
     std::cout << "Finished init, half-spins are : " << he.half_spin[0] << ", " << he.half_spin[1] << std::endl;
-=======
-    double T = 300;
-    double Vm = 20e-3;
-    std::vector<double> x = {0.5, 0.5};
-
-    double ep = 120 * BOLTZMANN;
-    double sig = 3.4e-10;
-    double MW = 40*1e-3 / AVOGADRO;
-
-    HardSphere hs({MW, MW}, {{sig, sig}, {sig, sig}}, false, false);
-    std::cout << hs.interdiffusion(T, Vm, x, 2, FrameOfReference::CoN, 0, 0, true);
     return 0;
     
     // MieKinGas mie2({MW, MW}, 
@@ -58,6 +40,5 @@
 // 
 // 
     // std::cout << "CoM => CoV :\n" << mie.CoM_to_CoV_matr(T, Vm, x2) << std::endl;
->>>>>>> d30b2517
     return 0;
 }