--- conflicted
+++ resolved
@@ -1,17 +1,3 @@
-<<<<<<< HEAD
-#include "multiparam.h"
-#include <iostream>
-#include <vector>
-
-void print_partitions(const std::vector<std::vector<int>>& partitions){
-    for (const auto& p : partitions){
-        for (int i : p) {
-            std::cout << i << ", ";
-        }
-        std::cout << std::endl;
-    }
-}
-=======
 #include "MieKinGas.h"
 #include "cppThermopack/saftvrmie.h"
 #include "LJSpline.h"
@@ -24,7 +10,6 @@
     // std::cout << "Default fluid dir : " << get_fluid_dir() << std::endl;
     // set_fluid_dir("../fluids");
     // std::cout << "Reading from fluid dir : " << get_fluid_dir() << std::endl;
->>>>>>> f6ca99ba
 
 void do_partitions(){
     std::vector<std::vector<int>> partitions = get_partitions(3, 3);
@@ -36,28 +21,6 @@
     print_partitions(built[3]);
 }
 
-<<<<<<< HEAD
-int main(){
-    // do_partitions();
-    // return 0;
-    // FH_HFD_B2 kin("HE", 2);
-    // FH_ModTangToennies kin("AR", 1, "default");
-    ModTangToennis kin("AR");
-    // PatowskiFH kin("P-H2", 2);
-    // std::vector<double> T_lst = {20};
-    // for (const double T : T_lst){
-    //     double B = kin.viscosity(T, 1, {0.5, 0.5}, 1);
-    //     std::cout << "Computed visc(" << T << ") = " << B << std::endl;
-    // }
-    // Patowski kin("P-H2");
-    kin.set_JKWB_limits(1e9, 100);
-    for (int l = 0; l < 101; l += 2){
-        kin.trace_absolute_phase_shifts(0, 0, l, 325.);
-    }
-    // kin.dump_phase_shift_map();
-    std::cout << "Second virial : " << kin.second_virial(0, 0, 600.) << std::endl;
-    return 0;
-=======
     //HardSphere hs({MW, MW}, {{sig, sig}, {sig, sig}}, false, false);
     //std::cout << hs.interdiffusion(T, Vm, x, 2, FrameOfReference::CoN, 0, 0, true);
     //return 0;
@@ -75,7 +38,6 @@
 
     //std::cout << ljts.viscosity(T, Vm, x) << std::endl;
     //std::cout << ljts.get_rdf(T, Vm, x)[0][0] << std::endl;
->>>>>>> f6ca99ba
     
     // MieKinGas mie2({MW, MW}, 
     //                 {{sig, sig}, {sig, sig}}, 
