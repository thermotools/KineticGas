--- conflicted
+++ resolved
@@ -1,9 +1,7 @@
 #pragma once
-<<<<<<< HEAD
+#include <string>
+
 #include <vector>
-=======
-#include <string>
->>>>>>> 9bcf27e1
 
 constexpr double BOLTZMANN = 1.38064852e-23;
 constexpr double GAS_CONSTANT = 8.31446261815324;
@@ -13,10 +11,8 @@
 constexpr double HBAR = PLANCK / (2.0 * PI);
 constexpr double FLTEPS = 1e-10;
 
-<<<<<<< HEAD
-using vector1d = std::vector<double>;
-using vector2d = std::vector<vector1d>;
-=======
 extern std::string fluid_dir;
 void set_fluid_dir(const std::string& path);
->>>>>>> 9bcf27e1
+
+using vector1d = std::vector<double>;
+using vector2d = std::vector<vector1d>;