--- conflicted
+++ resolved
@@ -84,11 +84,7 @@
 };
 
 struct Units {
-<<<<<<< HEAD
     const double 
-=======
-    const double // Take care when adding new units: Declaration order must match init order in initilizer list (-Wreorder)
->>>>>>> d30b2517
      m      // Mass (kg)
     ,L      // Length (m)
     ,E      // Energy (J)
