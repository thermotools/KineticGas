--- conflicted
+++ resolved
@@ -31,10 +31,6 @@
 
     using Spherical::potential;
     dual2 potential(int i, int j, dual2 r) override;
-<<<<<<< HEAD
-=======
-    double potential(int i, int j, double r) override;
->>>>>>> f2ec30ed
 
     vector2d model_rdf(double rho, double T, const vector1d& x) override {
         throw std::runtime_error("Modified Tang-Toennis only implemented for ideal gas!");
