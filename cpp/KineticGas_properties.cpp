--- conflicted
+++ resolved
@@ -67,33 +67,12 @@
 }
 
 double KineticGas::thermal_conductivity(double T, double Vm, const vector1d& x, int N){
-<<<<<<< HEAD
     #ifdef DEBUG
         if (!eos.get()) throw std::runtime_error("EoS is not set (in get_chemical_potential_factors)");
     #endif
     double rho = AVOGADRO / Vm;
     
     Eigen::VectorXd th_expansion_coeff{compute_thermal_expansion_coeff(rho, T, x, N)};
-=======
-        double rho = AVOGADRO / Vm;
-        
-        Eigen::VectorXd th_expansion_coeff{compute_thermal_expansion_coeff(rho, T, x, N)};
-
-        vector2d rdf = get_rdf(rho, T, x);
-        vector1d K = get_K_factors(rho, T, x);
-
-        double lambda_dblprime = 0.;
-        if (!is_idealgas){ // lambda_dblprime is only nonzero when density corrections are present, and vanishes at infinite dilution
-            vector2d etl = get_etl(rho, T, x);
-            for (size_t i = 0; i < Ncomps; i++){
-                for (size_t j = 0; j < Ncomps; j++){
-                    lambda_dblprime += pow(rho, 2) * sqrt(2 * PI * m[i] * m[j] * BOLTZMANN * T / (m[i] + m[j])) 
-                                        * (x[i] * x[j]) / (m[i] + m[j]) * pow(etl[i][j], 4) * rdf[i][j];
-                }
-            }
-            lambda_dblprime *= (4. * BOLTZMANN / 3.);
-        }
->>>>>>> f2ec30ed
 
     vector2d rdf = get_rdf(rho, T, x);
     vector1d K = get_K_factors(rho, T, x);
