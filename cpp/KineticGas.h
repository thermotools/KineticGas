--- conflicted
+++ resolved
@@ -95,36 +95,6 @@
         return model_rdf(rho, T, mole_fracs);
     }
 
-<<<<<<< HEAD
-// ------------------------------------------------------------------------------------------------------------------------ //
-// -------------------------------------------------- Square bracket integrals -------------------------------------------- //
-
-    // Linear combination weights by Tompson, Tipton and Lloyalka
-    double A(const int& p, const int& q, const int& r, const int& l);
-    double A_prime(const int& p, const int& q, const int& r, const int& l, const double& tmp_M1, const double& tmp_M2);
-    double A_trippleprime(const int& p, const int& q, const int& r, const int& l);
-
-    // The diffusion and conductivity related square bracket integrals
-    double H_ij(const int& p, const int& q, const int& i, const int& j, const double& T); // [S^(p)_{3/2}(U^2_i), S^(q)_{3/2}(U^2_j)]_{ij}
-    double H_i(const int& p, const int& q, const int& i, const int& j, const double& T);  // [S^(p)_{3/2}(U^2_i), S^(q)_{3/2}(U^2_i)]_{ij}
-    double H_simple(const int& p, const int& q, const int& i, const double& T);           // [S^(p)_{3/2}(U^2_i), S^(q)_{3/2}(U^2_i)]_{i}
-
-    // Linear combination weights by Tompson, Tipton and Lloyalka
-    double B_prime(const int& p, const int& q, const int& r, const int& l, const double& M1, const double& M2);
-    double B_dblprime(const int& p, const int& q, const int& r, const int& l, const double& M1, const double& M2);
-    double B_trippleprime(const int& p, const int& q, const int& r, const int& l);
-
-    // Viscosity related square bracket integrals
-    double L_ij(const int& p, const int& q, const int& i, const int& j, const double& T); // [S^(p)_{5/2}(U^2_i), S^(q)_{5/2}(U^2_j)]_{ij}
-    double L_i(const int& p, const int& q, const int& i, const int& j, const double& T);  // [S^(p)_{5/2}(U^2_i), S^(q)_{5/2}(U^2_i)]_{ij}
-    double L_simple(const int& p, const int& q, const int& i, const double& T);           // [S^(p)_{5/2}(U^2_i), S^(q)_{5/2}(U^2_i)]_{i}
-
-    // Bulk viscosity
-    double Lb_ij(int p, int q, int i, int j, double T); // [S^(p)_{1/2}(U^2_i), S^(q)_{1/2}(U^2_j)]_{ij}
-    double Lb_i(int p, int q, int i, int j, double T);  // [S^(p)_{1/2}(U^2_i), S^(q)_{1/2}(U^2_i)]_{ij}
-
-=======
->>>>>>> d30b2517
 // ---------------------------------------------------------------------------------------------------------------------------------------------- //
 // --------------------------------------------- Interfaces to compute transport coefficients --------------------------------------------------- //
 // ---------------------------------------------------------------------------------------------------------------------------------------------- // 
@@ -172,17 +142,6 @@
     std::vector<std::vector<double>> get_diffusion_matrix(double rho, double T, const std::vector<double>& x, int N);
     std::vector<std::vector<double>> get_viscosity_matrix(double rho, double T, const std::vector<double>&x, int N);
     std::vector<double> get_viscosity_vector(double rho, double T, const std::vector<double>& x, int N);
-<<<<<<< HEAD
-    std::vector<std::vector<double>> get_bulk_viscosity_matrix(double rho, double T, const std::vector<double>&x, int N);
-    std::vector<double> get_bulk_viscosity_vector(double rho, double T, double p, const std::vector<double>& x, int N);
-
-    // Eq. (1.2) of 'multicomponent docs'
-    std::vector<double> get_K_factors(double rho, double T, const std::vector<double>& mole_fracs);
-    // Eq. (5.4) of 'multicomponent docs'
-    std::vector<double> get_K_prime_factors(double rho, double T, const std::vector<double>& mole_fracs);
-    // Eq. (S.16) of RET for Mie fluids, supporting material.
-    std::vector<double> get_K_dblprime_factors(double rho, double T, double p, const std::vector<double>& mole_fracs);
-=======
 
     vector1d get_K_factors(double rho, double T, const vector1d& mole_fracs); // Eq. (1.2) of 'multicomponent docs'
     vector1d get_K_prime_factors(double rho, double T, const vector1d& mole_fracs); // Eq. (5.4) of 'multicomponent docs'
@@ -282,23 +241,10 @@
 
     virtual vector2d model_mtl(double rho, double T, const vector1d& x) = 0;
     virtual vector2d model_etl(double rho, double T, const vector1d& x) = 0;
->>>>>>> d30b2517
 
 // ----------------------------------------------------------------------------------------------------------------------------------- //
 // --------------------------------------- Methods to facilitate multithreading ------------------------------------------------------ //
     /*
-<<<<<<< HEAD
-        The easiest part of the program to multithread is the computation of collision integrals. Each KineticGas
-        object holds its own map of previously computed collision integrals in this->omega_map. Whenever `omega` is called,
-        this map is checked to see if the integrals have been previously evaluated. The following methods divide a given
-        set of collision integrals between different treads, so that when computing e.g. diffusion coefficients, the
-        required collision integrals are first computed and stored by calling `omega` from `precompute_diffusion_omega`,
-        then accessed by subsequent calls to `omega` by whatever method needs the integrals. In general, what you want
-        to do is:
-            1) Determine what collision integrals you need.
-            2) Evaluate them by executing `omega` on different threads.
-            3) Retrieve them by calling `omega` after all the treads are finished.
-=======
         Computing collision integrals and transfer lengths is the most computationally intensive part of computing a transport property,
         given that one does not use correlations for the computation. Therefore, computed collision integrals and transfer lengths are 
         stored in this->omega_map, this->mtl_map, and this->etl_map. The following methods are used to deduce which collision integrals 
@@ -309,7 +255,6 @@
         KineticGas_mthr.cpp. In practice, very little is to be gained by increasing this beyond 10, unless you are
         using high Enskog approximation orders (>5), or are working with a large number of components, and have a lot of
         cores available.
->>>>>>> d30b2517
     */
     virtual void precompute_conductivity(int N, double T, double rho, bool precompute_etl=true);
     virtual void precompute_viscosity(int N, double T, double rho);
