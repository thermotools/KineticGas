/*
Author: Vegard Gjeldvik Jervell

Contains: The abstract class 'KineticGas', which computes the A_pqrl factors and corresponding square bracket integrals
            as derived by Thompson, Tipton and Lloyalka 
            (Chapman–Enskog solutions to arbitrary order in Sonine polynomials IV: Summational expressions for 
            the diffusion- and thermal conductivity-related bracket integrals, 
            [European Journal of Mechanics - B/Fluids, **28**, 6, pp. 695 - 721, 2009]
            (https://doi.org/10.1016/j.euromechflu.2009.05.002))
            
            Derived classes must implement the collision integral for a given potential model. 
            
            Subclasses must also implement the function 'model_rdf', ie. the radial distribution function
            at contact between particles.

            Finally, the function get_K_factors() must be implemented for all derived models. See the series of papers by 
            M. López de Haro, E. G. D. Cohen, and J. M. Kincaid: The Enskog theory for multicomponent mixtures. I - IV,
            Specifically: I. Linear transport theory
            (https://doi.org/10.1063/1.444985)

            Implementation is found in KineticGas.cpp
*/

#pragma once
#include "Factorial.h"
#include "global_params.h"
#include <vector>
#include <map>
#include <functional>
#include <thread>
#include <math.h>

/*
   To avoid unneccesary evaluations of the collision integrals, this struct is used to represent a point in 
   The five-dimensional (i, j, l, r, T)-space where the collision integral has been evaluated.

   NB: Resolution along the T-axis is 0.1 K, as (by experience) the collision integrals are a weak enough
   function of T to justify using T-values rounded to the nearest .1 K to improve speed, with little cost to precision.
*/
struct OmegaPoint{
    int i, j, l, r, T_dK;
    OmegaPoint(int i, int j, int l, int r, double T) : i{i}, j{j}, l{l}, r{r} {
         T_dK = (int) ((T * 10.0) + 0.5); // Temperature in dK (10^-1 K)
    };

    bool operator<(const OmegaPoint& other) const {
        if (i < other.i) return true;
        else if (i == other.i){
            if (j < other.j) return true;
            else if (j == other.j){
                if (l < other.l) return true;
                else if (l == other.l){
                    if (r < other.r) return true;
                    else if (r == other.r){
                        if (T_dK < other.T_dK) return true;
                    }
                }
            }
        }
        return false;
    }

};

class KineticGas{
    public:
    const unsigned long Ncomps; // must be ulong to be initialised from mole_weights.size()
    const bool is_idealgas;
    std::vector<double> m;
    std::vector<std::vector<double>> M, m0;
    std::map<OmegaPoint, double> omega_map;

    KineticGas(std::vector<double> mole_weights, bool is_idealgas);
    virtual ~KineticGas(){};
    // Collision integrals
    virtual double omega(int i, int j, int l, int r, double T) = 0;

    // The "distance between particles" at contact.
<<<<<<< HEAD
    virtual std::vector<std::vector<double>> get_contact_diameters(double rho, double T, const std::vector<double>& x) = 0;
    
    /* 
       The radial distribution function "at contact" for the given potential model
       model_rdf is only called if object is initialized with is_idealgas=true
       If a potential model is implemented only for the ideal gas state, its implementation
       of model_rdf should throw an std::invalid_argument error.
    */
    virtual std::vector<std::vector<double>> model_rdf(double rho, double T, const std::vector<double>& mole_fracs) = 0;
=======
    // NOTE: Will Return [0, 0, ... 0] for models with is_idealgas=True.
    virtual std::vector<std::vector<double>> get_collision_diameters(double rho, double T, const std::vector<double>& x) = 0;
>>>>>>> a2db6e53

    // Radial distribution function "at contact". Inheriting classes must implement model_rdf.
    std::vector<std::vector<double>> get_rdf(double rho, double T, const std::vector<double>& mole_fracs) {
        if (is_idealgas) return std::vector<std::vector<double>>(Ncomps, std::vector<double>(Ncomps, 1.));
        return model_rdf(rho, T, mole_fracs);
    }
    /*
       The radial distribution function "at contact" for the given potential model. model_rdf is only called if object
       is initialized with is_idealgas=true. If a potential model is implemented only for the ideal gas state, its
       implementation of model_rdf should throw an std::invalid_argument error.
    */
    virtual std::vector<std::vector<double>> model_rdf(double rho, double T, const std::vector<double>& mole_fracs) = 0;

    std::vector<double> get_wt_fracs(const std::vector<double> mole_fracs); // Compute weight fractions from mole fractions

    // ------------------------------------------------------------------------------------------------------------------------- //
    // ----- Matrices and vectors for the sets of equations (6-10) in Revised Enskog Theory for Mie fluids  -------------------- //
    // ----- doi : 10.1063/5.0149865, which are solved to obtain the Sonine polynomial expansion coefficients ------------------ //
    // ----- for the velocity distribution functions. -------------------------------------------------------------------------- //

    std::vector<std::vector<double>> get_conductivity_matrix(double rho, double T, const std::vector<double>& x, int N);
    std::vector<double> get_diffusion_vector(double rho, double T, const std::vector<double>& x, int N);
    double get_Lambda_ijpq(int i, int j, int p, int q, double rho, double T, const std::vector<double>& x);
    std::vector<std::vector<double>> get_diffusion_matrix(double rho, double T, const std::vector<double>& x, int N);
    std::vector<double> get_conductivity_vector(double rho, double T, const std::vector<double>& x, int N);
    std::vector<std::vector<double>> get_viscosity_matrix(double rho, double T, const std::vector<double>&x, int N);
    std::vector<double> get_viscosity_vector(double rho, double T, const std::vector<double>& x, int N);

    std::vector<double> get_K_factors(double rho, double T, const std::vector<double>& mole_fracs); // Eq. (1.2) of 'multicomponent docs'
    std::vector<double> get_K_prime_factors(double rho, double T, const std::vector<double>& mole_fracs); // Eq. (5.4) of 'multicomponent docs'

// ------------------------------------------------------------------------------------------------------------------------ //
// --------------------------------------- KineticGas internals are below here -------------------------------------------- //
// -------------------------------- End users should not need to care about any of this ----------------------------------- //
// ------------------------------------------------------------------------------------------------------------------------ //
// ---------------------------------------------- Square bracket integrals ------------------------------------------------ //

    // Linear combination weights by Tompson, Tipton and Lloyalka
    double A(int p, int q, int r, int l) const;
    double A_prime(int p, int q, int r, int l, double tmp_M1, double tmp_M2) const;
    double A_trippleprime(int p, int q, int r, int l) const;

    // The diffusion and conductivity related square bracket integrals
    double H_ij(int p, int q, int i, int j, double T); // [S^(p)_{3/2}(U^2_i), S^(q)_{3/2}(U^2_j)]_{ij}
    double H_i(int p, int q, int i, int j, double T);  // [S^(p)_{3/2}(U^2_i), S^(q)_{3/2}(U^2_i)]_{ij}
    double H_simple(int p, int q, int i, double T);           // [S^(p)_{3/2}(U^2_i), S^(q)_{3/2}(U^2_i)]_{i}

    // Linear combination weights by Tompson, Tipton and Lloyalka
    double B_prime(int p, int q, int r, int l, double M1, double M2) const;
    double B_dblprime(int p, int q, int r, int l, double M1, double M2) const;
    double B_trippleprime(int p, int q, int r, int l) const;

    // Viscosity related square bracket integrals
    double L_ij(int p, int q, int i, int j, double T); // [S^(p)_{5/2}(U^2_i), S^(q)_{5/2}(U^2_j)]_{ij}
    double L_i(int p, int q, int i, int j, double T);  // [S^(p)_{5/2}(U^2_i), S^(q)_{5/2}(U^2_i)]_{ij}
    double L_simple(int p, int q, int i, double T);           // [S^(p)_{5/2}(U^2_i), S^(q)_{5/2}(U^2_i)]_{i}

// ----------------------------------------------------------------------------------------------------------------------------------- //
// --------------------------------------- Methods to facilitate multithreading ------------------------------------------------------ //
    /*
        Computing collision integrals is the most computationally intensive part of computing a transport property,
        given that one does not use correlations for the computation. Therefore, computed collision integrals are stored
        in this->omega_map. These methods are used to deduce which collision integrals are required to compute a given
        property, and then split the computation of those integrals among several threads. When computation of the
        property proceeds, the integrals are then retrieved from this->omega_map.

        To adjust the number of threads used to compute collision integrals, set the compile-time constant Ncores in
        KineticGas_mthr.cpp. In practice, very little is to be gained by increasing this beyond 10, unless you are
        using high Enskog approximation orders (>4), or are working with a large number of components (because there
        is no point in using more threads than required integrals).
    */
    void precompute_omega(const std::vector<int>& i_vec, const std::vector<int>& j_vec,
                        const std::vector<int>& l_vec, const std::vector<int>& r_vec, double T);
    void precompute_conductivity_omega(int N, double T);
    void precompute_diffusion_omega(int N, double T);
    void precompute_th_diffusion_omega(int N, double T);
    void precompute_viscosity_omega(int N, double T);


};

inline int delta(int i, int j) {return (i == j) ? 1 : 0;}<|MERGE_RESOLUTION|>--- conflicted
+++ resolved
@@ -76,20 +76,8 @@
     virtual double omega(int i, int j, int l, int r, double T) = 0;
 
     // The "distance between particles" at contact.
-<<<<<<< HEAD
-    virtual std::vector<std::vector<double>> get_contact_diameters(double rho, double T, const std::vector<double>& x) = 0;
-    
-    /* 
-       The radial distribution function "at contact" for the given potential model
-       model_rdf is only called if object is initialized with is_idealgas=true
-       If a potential model is implemented only for the ideal gas state, its implementation
-       of model_rdf should throw an std::invalid_argument error.
-    */
-    virtual std::vector<std::vector<double>> model_rdf(double rho, double T, const std::vector<double>& mole_fracs) = 0;
-=======
     // NOTE: Will Return [0, 0, ... 0] for models with is_idealgas=True.
     virtual std::vector<std::vector<double>> get_collision_diameters(double rho, double T, const std::vector<double>& x) = 0;
->>>>>>> a2db6e53
 
     // Radial distribution function "at contact". Inheriting classes must implement model_rdf.
     std::vector<std::vector<double>> get_rdf(double rho, double T, const std::vector<double>& mole_fracs) {
