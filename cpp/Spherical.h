/*
Author: Vegard Gjeldvik Jervell
Contains: The abstract class 'Spherical', inheriting from 'KineticGas'. This class implements
        Methods to evaluate the collision integrals for an arbitrary spherically symmetric potential.

        Subclasses must implement the potential, as well as the first and second derivative wrt. distance.

References:
    (I) The Kinetic Gas theory of Mie fluids, V. G. Jervell, Norwegian university of science and technology (2022)
    (II) Revised Enskog theory for Mie fluids: Prediction of diffusion coefficients, thermal diffusion coefficients,
    viscosities and thermal conductivities, V. G. Jervell and Ø. Wilhelmsen, J. Chem. Phys. (2023)
*/

#pragma once
#include "KineticGas.h"
#include "Integration/Integration.h"
#include "global_params.h"

class IntegrationParam;

class Spherical : public KineticGas {
    public:
    Spherical(vector1d mole_weights,
                vector2d sigmaij,
                bool is_idealgas, bool is_singlecomp);

<<<<<<< HEAD
=======
    Spherical(std::vector<double> mole_weights, 
                std::vector<std::vector<double>> sigmaij,
                bool is_idealgas);
    
    #ifdef NOPYTHON
        Spherical(std::string comps, bool is_idealgas) : KineticGas(comps, is_idealgas) {}
    #endif
    
>>>>>>> 9bcf27e1
    virtual ~Spherical(){};

    // Potential models, these must be overridden in derived classes, in addition to model_rdf and get_contact_diameters.
    virtual double potential(int i, int j, double r) = 0;
    virtual double potential_derivative_r(int i, int j, double r) = 0;
    virtual double potential_dblderivative_rr(int i, int j, double r) = 0;

    double omega(int i, int j, int l, int r, double T) override;

    vector2d model_rdf(double rho, double T, const vector1d& mole_fracs) override = 0;
    vector2d get_mtl(double rho, double T, const vector1d& x) override; // Momentum transfer length
    vector2d get_etl(double rho, double T, const vector1d& x) override; // Energy transfer length

    // Different collision diameter models are
    // -1 : Default model
    // 0 : Model presented in Refs. (I) and (II) (see top of file)
    // 1 : Unpublished model for momentum- and energy transfer lengths (MTL and ETL) (2024)
    void set_transfer_length_model(int model_id){
        if (model_id == -1) transfer_length_model_id = default_tl_model_id;
        transfer_length_model_id = model_id;
    }
    const int default_tl_model_id = 1; // Default transfer length model
    int transfer_length_model_id = default_tl_model_id;

    double theta(int i, int j, const double T, const double g, const double b); // Angular coordinate at distance of closest approach.
    double chi(int i, int j, double T, double g, double b); // Deflection angle at given temperature, dimensionless velocity and impact parameter
    double get_R(int i, int j, double T, double g, double b); // Distance of closest approach at given temperature, dimensionless velocity and impact parameter
    // Angular position at given particle separation (r). A plot of r * sin(theta_r) vs. r * cos(theta_r) will show the particle trajectory for a collision with given T, g, b.
    double theta_r(int i, int j, double r, double T, double g, double b);

    double omega_tester(int i, int j, int l, int r, double T, IntegrationParam& param);
    double w_integral_tester(int i, int j, double T, int l, int r, IntegrationParam& param);

    protected:
    // In the general case, sigma is a scaling parameter
    // On the order of the molecular size. Its specific physical meaning
    // is different for different potential models. It may also be without physical meaning
    vector2d sigma;
    vector2d eps;

    vector2d get_transfer_length(double rho, double T, const vector1d& x, int property);
    vector2d get_collision_diameters(double rho, double T, const vector1d& x); // Obsolete "collision diameter" model

    /*****************************************************************************/
    /**********************         TL MODEL 1              **********************/
    /*****************************************************************************/
    double tl_inner(int i, int j, double T, double g, double I, int property);
    double tl_integrand(int i, int j, double T, double g, double b, double I, double bmax, int property);
    double momentum_transfer(int i, int j, double T, double g, double b);
    double energy_transfer(int i, int j, double T, double g, double b);

    double get_b_max_g(int i, int j, double g, double T); // Find b such that eps < chi(b) < 0, for small eps.
    double get_bmid(int i, int j, double g, double T); // Solve chi = 0

    double tl_weight_integrand(int i, int j, double T, double g, double b, double bmax, int property);
    double tl_weight_inner(int i, int j, double T, double g, int property);
    double get_tl_weight_normalizer(int i, int j, double T, int property);
    double get_tl_weight(int i, int j, double T, double g, double b, double I, double bmax, int property);

    // ------------------------------------------------------------------------------------------------------------------- //
    // -------------------------- Spherical Internals are below here ----------------------------------------------------- //
    // ---------------------- End users should not need to care about anything below -------------------------------------- //
    // ------------------------------------------------------------------------------------------------------------------- //
    double get_R0(int i, int j, double T, double g); // Solve get_R when b = 0

    // This method is responsible for calling get_b_max(T, ierr), and handling eventual failures.
    // Most inheritance should only require overriding the failure handling, not the computation in get_b_max(T, ierr)
    virtual vector2d get_b_max(double T);
    vector2d get_b_max(double T, std::vector<std::vector<int>>& ierr);

    double theta_r(int i, int j, double R, double r, double T, double g, double b); 
    double theta_integral(int i, int j, const double T, const double R, const double g, const double b);

    // private:
    // Helper functions for computing dimentionless collision integrals

    double theta_lim(int i, int j, const double T, const double g);
    double theta_integrand(int i, int j, double T, double r, double g, double b);
    double transformed_theta_integrand(int i, int j, double T, double u, double R, double g, double b);
    double theta_integrand_dblderivative(int i, int j, double T, double r, double g, double b);
    double get_R_rootfunc(int i, int j, double T, double g, double b, double& r);
    double get_R_rootfunc_derivative(int i, int j, double T, double g, double b, double& r);

    double w_integral(int i, int j, double T, int l, int r); // Dimentionless collision integral for spherical potentials
    double w_integrand(int i, int j, double T, double g, double b, int l, int r);
};

class IntegrationParam{
    public:
    Point origin{1e-7, 1e-7};
    Point end{8, 5};
    double dg{0.5}, db{0.03125};
    int refinement_levels_g{4};
    int refinement_levels_b{16};
    double subdomain_dblder_limit{1e-5};

    IntegrationParam(vector1d origin, vector1d end, double dg, double db, int rg, int rb, double dd_lim)
        : origin{origin[0], origin[1]}, end{end[0], end[1]}, dg{dg}, db{db}, refinement_levels_g{rg},
        refinement_levels_b{rb}, subdomain_dblder_limit{dd_lim}
        {}

    void set_end(vector1d end_){end = Point(end_[0], end_[1]);}
    void set_dg(double dg_){dg = dg_;}
    void set_db(double db_){db = db_;}
    void set_rlg(int rlg){refinement_levels_g = rlg;}
    void set_rlb(int rlb){refinement_levels_b = rlb;}
    void set_dd_lim(double lim){subdomain_dblder_limit = lim;}
};<|MERGE_RESOLUTION|>--- conflicted
+++ resolved
@@ -23,9 +23,11 @@
     Spherical(vector1d mole_weights,
                 vector2d sigmaij,
                 bool is_idealgas, bool is_singlecomp);
+    
+    Spherical(vector1d mole_weights,
+                vector2d sigmaij, vector2d eps,
+                bool is_idealgas, bool is_singlecomp);
 
-<<<<<<< HEAD
-=======
     Spherical(std::vector<double> mole_weights, 
                 std::vector<std::vector<double>> sigmaij,
                 bool is_idealgas);
@@ -34,7 +36,6 @@
         Spherical(std::string comps, bool is_idealgas) : KineticGas(comps, is_idealgas) {}
     #endif
     
->>>>>>> 9bcf27e1
     virtual ~Spherical(){};
 
     // Potential models, these must be overridden in derived classes, in addition to model_rdf and get_contact_diameters.
@@ -69,9 +70,9 @@
     double w_integral_tester(int i, int j, double T, int l, int r, IntegrationParam& param);
 
     protected:
-    // In the general case, sigma is a scaling parameter
-    // On the order of the molecular size. Its specific physical meaning
-    // is different for different potential models. It may also be without physical meaning
+    // In the general case, sigma is a scaling parameter on the order of the molecular size (m). Its specific physical meaning
+    // may be different for different potential models. Likewise, 'eps' is a scaling parameter describing the molecular
+    // interaction potential (J).
     vector2d sigma;
     vector2d eps;
 
