--- conflicted
+++ resolved
@@ -2,7 +2,7 @@
 Author: Vegard Gjeldvik Jervell
 Contains: The MieKinGas class. This class is the model used to evaluate the Enskog solutions for a Mie potential.
             MieKinGas overrides the potential and potential derivative functions in Spherical.
-            MieKinGas is inherited by QuantumMie.
+
             Also contains functions required to compute the radial distribution function at contact for a Mie-fluid
             and related constant factors that have been previously regressed (namespace mie_rdf_constants).
             See : J. Chem. Phys. 139, 154504 (2013); https://doi.org/10.1063/1.4819786
@@ -21,24 +21,11 @@
         std::vector<std::vector<double>> la,
         std::vector<std::vector<double>> lr,
         bool is_idealgas, bool is_singlecomp)
-        : Spherical(mole_weights, sigmaij, is_idealgas, is_singlecomp),
+        : Spherical(mole_weights, sigmaij, epsilon, is_idealgas, is_singlecomp),
         la{la},
         lr{lr}
-        {set_C_alpha(); }
-
-<<<<<<< HEAD
-        eps = epsilon;
-        C = std::vector<std::vector<double>>(Ncomps, std::vector<double>(Ncomps, 0.));
-        alpha = std::vector<std::vector<double>>(Ncomps, std::vector<double>(Ncomps, 0.));
-        for (int i = 0; i < eps.size(); i ++){
-            for (int j = 0; j < eps.size(); j++){
-                C[i][j] = (lr[i][j] / (lr[i][j] - la[i][j])) 
-                                * pow(lr[i][j] / la[i][j], (la[i][j] / (lr[i][j] - la[i][j])));
-                alpha[i][j] = C[i][j] * ((1.0 / (la[i][j] - 3.0)) - (1.0 / (lr[i][j] - 3.0)));
-            }
-        }   
-    }
-=======
+        {eps = epsilon; set_C_alpha();}
+
     #ifdef NOPYTHON
         MieKinGas(std::string comps, bool is_idealgas=false);
     #endif
@@ -47,21 +34,11 @@
     void mix_sigma();
     void mix_epsilon();
     void mix_exponents(std::vector<std::vector<double>>& expo);
->>>>>>> 9bcf27e1
 
     double potential(int i, int j, double r) override {
         return C[i][j] * eps[i][j] * (pow(sigma[i][j] / r, lr[i][j]) - pow(sigma[i][j] / r, la[i][j]));
     }
     double potential_derivative_r(int i, int j, double r) override {
-<<<<<<< HEAD
-        return C[i][j] * eps[i][j] * ((la[i][j] * pow(sigma[i][j] / r, la[i][j] + 1) / sigma[i][j])
-                                        - (lr[i][j] * pow(sigma[i][j] / r, lr[i][j] + 1) / sigma[i][j]));
-    }
-
-    double potential_dblderivative_rr(int i, int j, double r) override {
-        return C[i][j] * eps[i][j] * ((lr[i][j] * (lr[i][j] + 1) * pow(sigma[i][j] / r, lr[i][j] + 2) / pow(sigma[i][j], 2))
-                                    - (la[i][j] * (la[i][j] + 1) * pow(sigma[i][j] / r, la[i][j] + 2) / pow(sigma[i][j], 2)));
-=======
         return C[i][j] * eps[i][j] * ((la[i][j] * pow(sigma[i][j] / r, la[i][j]) / r)
                                         - (lr[i][j] * pow(sigma[i][j] / r, lr[i][j]) / r));
     }
@@ -69,7 +46,6 @@
     double potential_dblderivative_rr(int i, int j, double r) override {
         return C[i][j] * eps[i][j] * ((lr[i][j] * (lr[i][j] + 1) * pow(sigma[i][j] / r, lr[i][j]) / pow(r, 2))
                                     - (la[i][j] * (la[i][j] + 1) * pow(sigma[i][j] / r, la[i][j]) / pow(r, 2)));
->>>>>>> 9bcf27e1
     }
 
 
@@ -112,12 +88,7 @@
     // Contact diameter related methods
     // bmax[i][j] is in units of sigma[i][j]
     // bmax = The maximum value of the impact parameter at which deflection angle (chi) is positive
-<<<<<<< HEAD
     std::vector<std::vector<double>> get_b_max(double T);
-=======
-    std::vector<std::vector<double>> get_b_max (double T) override;
-    std::vector<std::vector<double>> get_collision_diameters(double rho, double T, const std::vector<double>& x) override;
->>>>>>> 9bcf27e1
     virtual std::vector<std::vector<double>> get_BH_diameters(double T);
     std::vector<std::vector<double>> get_vdw_alpha(){return alpha;}
 
@@ -276,12 +247,25 @@
                             0.08327674157670514, 0.06267204833410799,
                             0.040601429800386134, 0.017614007139152742};
 
-constexpr double C_coeff_matr[4][4] // See Eq. A17-A18 of J. Chem. Phys. 139, 154504 (2013); https://doi.org/10.1063/1.4819786; Parameters regressed by T. Maltby (2024, unpublished)
+constexpr double C_coeff_matr[4][4] // See Eq. A17-A18 of J. Chem. Phys. 139, 154504 (2013); https://doi.org/10.1063/1.4819786;
     {
-        {0.81096, 1.7888, -37.578, 92.284},
-        {1.0205, -19.341, 151.26, -463.50},
-        {-1.9057, 22.845, -228.14, 973.92},
-        {1.0885, -6.1962, 106.98, -677.64}
+        // Parameters regressed by T. Maltby, without LRC (2024, unpublished)
+        {0.6382, 0.9540, -31.9965, 83.7914},
+        {2.8596, -18.8315, 150.6853, -468.9992},
+        {-7.0331, 21.9390, -229.9483, 970.6560},
+        {5.5441, -4.0284, 106.4364, -679.1889}
+
+        // Parameters from Lafitte et al. (Table II in svrm)
+        // {0.81096, 1.7888, -37.578, 92.284},
+        // {1.0205, -19.341, 151.26, -463.50},
+        // {-1.9057, 22.845, -228.14, 973.92},
+        // {1.0885, -6.1962, 106.98, -677.64}
+
+        // Parameters from T. Maltby, with LRC (2024, unpublished)
+        // {0.9745, -0.1438, -5.2072, -105.4317},
+        // {-1.0980, -10.9314, 252.9727, -274.7130},
+        // {7.3301, -69.6106, -386.7004, 1045.6686},
+        // {-9.7649, 140.1891, -15.4988, -652.1140}
     };
 
 constexpr double phi[7][3] // J. Chem. Phys. 139, 154504 (2013); https://doi.org/10.1063/1.4819786, Table II
