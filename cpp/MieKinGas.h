--- conflicted
+++ resolved
@@ -95,13 +95,8 @@
     // Contact diameter related methods
     // bmax[i][j] is in units of sigma[i][j]
     // bmax = The maximum value of the impact parameter at which deflection angle (chi) is positive
-<<<<<<< HEAD
-    virtual std::vector<std::vector<double>> get_b_max(double T);
-    virtual std::vector<std::vector<double>> get_contact_diameters(double rho, double T, const std::vector<double>& x) override;
-=======
     std::vector<std::vector<double>> get_b_max(double T);
     std::vector<std::vector<double>> get_collision_diameters(double rho, double T, const std::vector<double>& x) override;
->>>>>>> a2db6e53
     virtual std::vector<std::vector<double>> get_BH_diameters(double T);
     std::vector<std::vector<double>> get_vdw_alpha(){return alpha;}
 
